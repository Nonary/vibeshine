--- conflicted
+++ resolved
@@ -20,30 +20,18 @@
 // local includes
 #include "logging.h"
 
-<<<<<<< HEAD
 // conditional includes
 #ifdef __ANDROID__
   #include <android/log.h>
 #endif
-#ifdef SUNSHINE_USE_DISPLAYDEVICE_LOGGING
-  #include <display_device/logging.h>
-#endif
-
-#ifdef SUNSHINE_USE_FFMPEG_LOGGING
-=======
 #ifdef SETUP_AV_LOGGING
->>>>>>> 7f0f2d34
 extern "C" {
 #include <libavutil/log.h>
 }
 #endif
-<<<<<<< HEAD
-=======
-
 #ifdef SETUP_LIBDISPLAYDEVICE_LOGGING
 #include <display_device/logging.h>
 #endif
->>>>>>> 7f0f2d34
 
 using namespace std::literals;
 
@@ -204,7 +192,6 @@
     return std::make_unique<deinit_t>();
   }
 
-<<<<<<< HEAD
   [[nodiscard]] std::unique_ptr<deinit_t> init_append(int min_log_level, const std::string &log_file) {
     if (sink) {
       deinit();
@@ -249,12 +236,7 @@
     bl::core::get()->add_sink(sink);
     return std::make_unique<deinit_t>();
   }
-
-#ifndef __ANDROID__
-  #ifdef SUNSHINE_USE_FFMPEG_LOGGING
-=======
 #ifdef SETUP_AV_LOGGING
->>>>>>> 7f0f2d34
   void setup_av_logging(int min_log_level) {
     if (min_log_level >= 1) {
       av_log_set_level(AV_LOG_QUIET);
@@ -282,20 +264,12 @@
       }
     });
   }
-<<<<<<< HEAD
-  #else
-  void setup_av_logging(int) {}
-  #endif
-
-  #ifdef SUNSHINE_USE_DISPLAYDEVICE_LOGGING
-=======
 #else
-  void setup_av_logging(int min_log_level) {
+  void setup_av_logging(int) {
     // no-op
   }
 #endif
 #ifdef SETUP_LIBDISPLAYDEVICE_LOGGING
->>>>>>> 7f0f2d34
   void setup_libdisplaydevice_logging(int min_log_level) {
     constexpr int min_level {static_cast<int>(display_device::Logger::LogLevel::verbose)};
     constexpr int max_level {static_cast<int>(display_device::Logger::LogLevel::fatal)};
@@ -325,18 +299,10 @@
       }
     });
   }
-<<<<<<< HEAD
-  #else
+#else
   void setup_libdisplaydevice_logging(int) {
-    // No-op: tool builds may not link or include libdisplaydevice
-  }
-  #endif
-=======
-#else
-  void setup_libdisplaydevice_logging(int min_log_level) {
     // no-op
   }
->>>>>>> 7f0f2d34
 #endif
 
   void reconfigure_min_log_level(int min_log_level) {
