--- conflicted
+++ resolved
@@ -781,14 +781,9 @@
       }
     }
 
-<<<<<<< HEAD
-  std::vector<std::shared_ptr<platf::img_t>> imgs(config::video.preloaded_frames);
-  auto round_robin = round_robin_util::make_round_robin<std::shared_ptr<platf::img_t>>(std::begin(imgs), std::end(imgs));
-=======
     if (auto capture_ctx = capture_ctx_queue->pop()) {
       capture_ctxs.emplace_back(std::move(*capture_ctx));
     }
->>>>>>> fd7760b5
 
     auto disp = platf::display(map_base_dev_type(encoder.base_dev_type), display_names[display_p], capture_ctxs.front().config);
     if (!disp) {
@@ -796,7 +791,7 @@
     }
     display_wp = disp;
 
-    std::vector<std::shared_ptr<platf::img_t>> imgs(12);
+    std::vector<std::shared_ptr<platf::img_t>> imgs(config::video_t::preloaded_frames);
     auto round_robin = round_robin_util::make_round_robin<std::shared_ptr<platf::img_t>>(std::begin(imgs), std::end(imgs));
 
     for (auto &img : imgs) {
