--- conflicted
+++ resolved
@@ -48,7 +48,17 @@
           {{ $t('playnite.plugin_outdated', { installed: status.plugin_version || '?', latest: status.plugin_latest || '?' }) }}
         </n-alert>
         <div class="flex items-center gap-2">
-          <n-button v-if="status.playnite_running !== false" type="primary" size="small" :loading="installing" @click="openInstallConfirm">
+          <n-button
+            v-if="canLaunch"
+            size="small"
+            tertiary
+            :loading="launching"
+            @click="launchPlaynite"
+          >
+            <i class="fas fa-rocket" />
+            <span class="ml-2">{{ $t('playnite.launch_button') || 'Launch Playnite' }}</span>
+          </n-button>
+          <n-button v-if="status.extensions_dir" type="primary" size="small" :loading="installing" @click="openInstallConfirm">
             <i class="fas fa-plug" />
             <span class="ml-2">
               {{
@@ -152,20 +162,7 @@
         </div>
       </div>
 
-<<<<<<< HEAD
-      <div class="grid md:grid-cols-2 gap-4">
-        <div>
-          <label class="text-xs font-semibold">{{ $t('playnite.extensions_dir') }}</label>
-          <n-input v-model:value="config.playnite_extensions_dir" />
-        </div>
-        <div>
-          <label class="text-xs font-semibold">{{ $t('playnite.install_dir') || 'Playnite Install Directory' }}</label>
-          <n-input v-model:value="config.playnite_install_dir" />
-        </div>
-      </div>
-=======
       
->>>>>>> 67173234
     </section>
   </div>
   <!-- Install/Upgrade confirmation -->
@@ -193,8 +190,8 @@
 </template>
 
 <script setup lang="ts">
-import { computed, onMounted, reactive, ref } from 'vue';
-import { NInput, NInputNumber, NSelect, NButton, NAlert, NTag, NTooltip } from 'naive-ui';
+import { computed, onMounted, reactive, ref, onUnmounted } from 'vue';
+import { NInput, NInputNumber, NSelect, NButton, NAlert, NTag, NTooltip, NModal, NCard } from 'naive-ui';
 import { useI18n } from 'vue-i18n';
 import Checkbox from '@/Checkbox.vue';
 import { useConfigStore } from '@/stores/config';
@@ -208,24 +205,17 @@
 
 const status = reactive<{
   installed: boolean;
-<<<<<<< HEAD
-  active: boolean;
-  enabled?: boolean;
-  user_session_active: boolean;
-  session_required?: boolean;
-  playnite_running?: boolean;
-  extensions_dir: string;
-=======
   installed_unknown?: boolean;
   active: boolean;
   user_session_active: boolean;
+  enabled?: boolean;
   playnite_running?: boolean;
   extensions_dir: string;
   plugin_version?: string;
   plugin_latest?: string;
->>>>>>> 67173234
 }>({ installed: false, active: false, user_session_active: false, extensions_dir: '' });
 const installing = ref(false);
+const launching = ref(false);
 const showInstallConfirm = ref(false);
 const installOk = ref(false);
 const installErr = ref(false);
@@ -269,18 +259,15 @@
       const d = r.data as any;
       status.installed = !!d.installed;
       status.active = !!d.active;
-<<<<<<< HEAD
-      status.enabled = d.enabled !== undefined ? !!d.enabled : undefined;
-      status.session_required = d.session_required;
-      status.user_session_active = d.session_required === undefined ? true : !d.session_required;
-      status.playnite_running = d.playnite_running;
-      status.extensions_dir = d.extensions_dir || '';
-=======
-      status.user_session_active = !!d.user_session_active;
+      // Support both user_session_active (new) and session_required (old) keys
+      status.user_session_active = typeof d.user_session_active === 'boolean'
+        ? !!d.user_session_active
+        : (typeof d.session_required === 'boolean' ? !d.session_required : status.user_session_active);
+      if (typeof d.enabled === 'boolean') status.enabled = !!d.enabled;
+      if (typeof d.playnite_running === 'boolean') status.playnite_running = !!d.playnite_running;
       status.extensions_dir = d.extensions_dir || '';
       status.plugin_version = d.plugin_version || d.version || status.plugin_version;
       status.plugin_latest = d.plugin_latest || d.latest_version || status.plugin_latest;
->>>>>>> 67173234
     }
   } catch (_) {}
 }
@@ -368,63 +355,50 @@
   // Preload lists so existing selections display with names immediately
   loadGames();
   loadCategories();
-});
-
-<<<<<<< HEAD
-type StatusKind = 'disabled' | 'active' | 'session' | 'uninstalled' | 'not_running' | 'waiting';
-const statusKind = computed<StatusKind>(() => {
-  if (status.enabled === false) return 'disabled';
-  if (status.active) return 'active';
-  if (!status.user_session_active) return 'session';
-  if (status.installed === false) return 'uninstalled';
-  if (status.playnite_running === false) return 'not_running';
-  if (status.installed === true && status.playnite_running === true && !status.active) return 'waiting';
-  return 'disabled';
-=======
-const statusKind = computed<'active' | 'waiting' | 'session' | 'uninstalled' | 'unknown'>(() => {
+  // Periodically refresh Playnite status while on Windows
+  if (platform.value === 'windows') {
+    statusTimer.value = window.setInterval(() => {
+      refreshStatus();
+    }, 3000);
+  }
+});
+onUnmounted(() => {
+  if (statusTimer.value) {
+    window.clearInterval(statusTimer.value);
+    statusTimer.value = undefined;
+  }
+});
+
+const statusKind = computed<'disabled' | 'active' | 'waiting' | 'session' | 'uninstalled' | 'unknown'>(() => {
   // Prefer login/session requirement over unknown detection
+  if (status.enabled === false || (config.value?.playnite_enabled as any) === 'disabled') return 'disabled';
   if (!status.user_session_active) return 'session';
   if (!status.extensions_dir) return 'unknown';
   if (!status.installed) return 'uninstalled';
   return status.active ? 'active' : 'waiting';
->>>>>>> 67173234
 });
 const statusType = computed<'success' | 'warning' | 'error' | 'default'>(() => {
   switch (statusKind.value) {
+    case 'disabled': return 'default';
     case 'active': return 'success';
     case 'waiting': return 'warning';
     case 'session': return 'warning';
     case 'waiting': return 'warning';
     case 'not_running': return 'error';
     case 'uninstalled': return 'error';
-<<<<<<< HEAD
-    case 'disabled':
-    default:
-      return 'default';
-=======
     case 'unknown': return 'default';
     default: return 'default';
->>>>>>> 67173234
   }
 });
 const statusText = computed<string>(() => {
   switch (statusKind.value) {
+    case 'disabled': return (t('playnite.status_disabled') as any) || 'Disabled';
     case 'active': return t('playnite.status_connected');
-<<<<<<< HEAD
-    case 'session': return t('playnite.status_desktop_required');
-    case 'uninstalled': return t('playnite.status_uninstalled');
-    case 'not_running': return t('playnite.status_not_running');
-    case 'waiting': return t('playnite.status_waiting');
-    case 'disabled':
-    default:
-      return t('playnite.status_disabled');
-=======
     case 'waiting': return t('playnite.status_waiting');
     case 'session': return t('playnite.status_session_required');
     case 'uninstalled': return t('playnite.status_uninstalled');
     case 'unknown': return (t('playnite.status_unknown') as any) || t('playnite.status_not_running_unknown');
     default: return '';
->>>>>>> 67173234
   }
 });
 
@@ -447,6 +421,23 @@
   if (!status.plugin_version || !status.plugin_latest) return false;
   return cmpSemver(status.plugin_version, status.plugin_latest) < 0;
 });
+
+const canLaunch = computed(() => {
+  return !!(status.extensions_dir && status.installed && !status.active && status.user_session_active);
+});
+
+const statusTimer = ref<number | undefined>();
+
+async function launchPlaynite() {
+  if (platform.value !== 'windows' || !canLaunch.value) return;
+  launching.value = true;
+  try {
+    await http.post('/api/playnite/launch', {}, { validateStatus: () => true });
+    // Give Playnite a moment to start, then refresh status
+    window.setTimeout(() => refreshStatus(), 1000);
+  } catch (_) {}
+  launching.value = false;
+}
 </script>
 
 <style scoped>
