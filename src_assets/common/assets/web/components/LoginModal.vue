--- conflicted
+++ resolved
@@ -94,11 +94,7 @@
 // and the user is not already authenticated. This prevents the modal
 // from flashing or appearing for non-auth errors.
 const visible = computed(
-<<<<<<< HEAD
-  () => auth.ready && auth.showLoginModal && !auth.isAuthenticated && !auth.logoutOverlay,
-=======
   () => auth.ready && auth.showLoginModal && !auth.isAuthenticated && !auth.logoutInitiated,
->>>>>>> 2db473aa
 );
 const credentialsConfigured = computed(() => auth.credentialsConfigured);
 
