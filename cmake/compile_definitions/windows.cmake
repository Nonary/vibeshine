# windows specific compile definitions

add_compile_definitions(SUNSHINE_PLATFORM="windows")

enable_language(RC)
set(CMAKE_RC_COMPILER windres)
set(CMAKE_EXE_LINKER_FLAGS "${CMAKE_EXE_LINKER_FLAGS} -static")

# gcc complains about misleading indentation in some mingw includes
list(APPEND SUNSHINE_COMPILE_OPTIONS -Wno-misleading-indentation)

# see gcc bug 98723
add_definitions(-DUSE_BOOST_REGEX)

# curl
add_definitions(-DCURL_STATICLIB)
include_directories(SYSTEM ${CURL_STATIC_INCLUDE_DIRS})
link_directories(${CURL_STATIC_LIBRARY_DIRS})

# miniupnpc
add_definitions(-DMINIUPNP_STATICLIB)

# extra tools/binaries for audio/display devices
add_subdirectory(tools)  # todo - this is temporary, only tools for Windows are needed, for now

# nvidia
include_directories(SYSTEM "${CMAKE_SOURCE_DIR}/third-party/nvapi-open-source-sdk")
file(GLOB NVPREFS_FILES CONFIGURE_DEPENDS
        "${CMAKE_SOURCE_DIR}/third-party/nvapi-open-source-sdk/*.h"
        "${CMAKE_SOURCE_DIR}/src/platform/windows/nvprefs/*.cpp"
        "${CMAKE_SOURCE_DIR}/src/platform/windows/nvprefs/*.h")

# vigem
include_directories(SYSTEM "${CMAKE_SOURCE_DIR}/third-party/ViGEmClient/include")

# sunshine icon
if(NOT DEFINED SUNSHINE_ICON_PATH)
    set(SUNSHINE_ICON_PATH "${CMAKE_SOURCE_DIR}/sunshine.ico")
endif()

# Create a separate object library for the RC file with minimal includes
add_library(sunshine_rc_object OBJECT "${CMAKE_SOURCE_DIR}/src/platform/windows/windows.rc")

# Set minimal properties for RC compilation - only what's needed for the resource file
# Otherwise compilation can fail due to "line too long" errors
set_target_properties(sunshine_rc_object PROPERTIES
    COMPILE_DEFINITIONS "PROJECT_ICON_PATH=${SUNSHINE_ICON_PATH};PROJECT_NAME=${PROJECT_NAME};PROJECT_VENDOR=${SUNSHINE_PUBLISHER_NAME};PROJECT_VERSION=${PROJECT_VERSION};PROJECT_VERSION_MAJOR=${PROJECT_VERSION_MAJOR};PROJECT_VERSION_MINOR=${PROJECT_VERSION_MINOR};PROJECT_VERSION_PATCH=${PROJECT_VERSION_PATCH}"  # cmake-lint: disable=C0301
    INCLUDE_DIRECTORIES ""
)

set(PLATFORM_TARGET_FILES
        "${CMAKE_SOURCE_DIR}/src/platform/windows/publish.cpp"
        "${CMAKE_SOURCE_DIR}/src/platform/windows/misc.h"
        "${CMAKE_SOURCE_DIR}/src/platform/windows/misc.cpp"
        "${CMAKE_SOURCE_DIR}/src/platform/windows/ipc/misc_utils.h"
        "${CMAKE_SOURCE_DIR}/src/platform/windows/ipc/misc_utils.cpp"
        "${CMAKE_SOURCE_DIR}/src/platform/windows/ipc/pipes.h"
        "${CMAKE_SOURCE_DIR}/src/platform/windows/ipc/pipes.cpp"
        "${CMAKE_SOURCE_DIR}/src/platform/windows/playnite_ipc.h"
        "${CMAKE_SOURCE_DIR}/src/platform/windows/playnite_ipc.cpp"
        "${CMAKE_SOURCE_DIR}/src/platform/windows/playnite_protocol.h"
        "${CMAKE_SOURCE_DIR}/src/platform/windows/playnite_protocol.cpp"
        "${CMAKE_SOURCE_DIR}/src/platform/windows/playnite_sync.h"
        "${CMAKE_SOURCE_DIR}/src/platform/windows/playnite_sync.cpp"
        "${CMAKE_SOURCE_DIR}/src/config_playnite.h"
        "${CMAKE_SOURCE_DIR}/src/config_playnite.cpp"
        "${CMAKE_SOURCE_DIR}/src/platform/windows/playnite_integration.h"
        "${CMAKE_SOURCE_DIR}/src/platform/windows/playnite_integration.cpp"
        "${CMAKE_SOURCE_DIR}/src/platform/windows/input.cpp"
        "${CMAKE_SOURCE_DIR}/src/platform/windows/display.h"
        "${CMAKE_SOURCE_DIR}/src/platform/windows/display_base.cpp"
        "${CMAKE_SOURCE_DIR}/src/platform/windows/display_vram.cpp"
        "${CMAKE_SOURCE_DIR}/src/platform/windows/display_ram.cpp"
        "${CMAKE_SOURCE_DIR}/src/platform/windows/display_wgc.cpp"
        "${CMAKE_SOURCE_DIR}/src/platform/windows/audio.cpp"
<<<<<<< HEAD
        "${CMAKE_SOURCE_DIR}/src/platform/windows/image_convert.h"
        "${CMAKE_SOURCE_DIR}/src/platform/windows/image_convert.cpp"
=======
        "${CMAKE_SOURCE_DIR}/src/platform/windows/ipc/pipes.cpp"
        "${CMAKE_SOURCE_DIR}/src/platform/windows/ipc/ipc_session.h"
        "${CMAKE_SOURCE_DIR}/src/platform/windows/ipc/ipc_session.cpp"
        "${CMAKE_SOURCE_DIR}/src/platform/windows/ipc/misc_utils.cpp"
        "${CMAKE_SOURCE_DIR}/src/platform/windows/ipc/process_handler.cpp"
>>>>>>> 7f0f2d34
        "${CMAKE_SOURCE_DIR}/third-party/ViGEmClient/src/ViGEmClient.cpp"
        "${CMAKE_SOURCE_DIR}/third-party/ViGEmClient/include/ViGEm/Client.h"
        "${CMAKE_SOURCE_DIR}/third-party/ViGEmClient/include/ViGEm/Common.h"
        "${CMAKE_SOURCE_DIR}/third-party/ViGEmClient/include/ViGEm/Util.h"
        "${CMAKE_SOURCE_DIR}/third-party/ViGEmClient/include/ViGEm/km/BusShared.h"
        ${NVPREFS_FILES})

set(OPENSSL_LIBRARIES
        libssl.a
        libcrypto.a)

list(PREPEND PLATFORM_LIBRARIES
        ${CURL_STATIC_LIBRARIES}
        avrt
        d3d11
        D3DCompiler
        dwmapi
        dxgi
        iphlpapi
        ksuser
        libssp.a
        libstdc++.a
        libwinpthread.a
        minhook::minhook
        ntdll
        setupapi
        shlwapi
        shell32
        synchronization.lib
        Windowscodecs
        userenv
        ws2_32
        wsock32
)

if(SUNSHINE_ENABLE_TRAY)
    list(APPEND PLATFORM_TARGET_FILES
            "${CMAKE_SOURCE_DIR}/third-party/tray/src/tray_windows.c")
endif()<|MERGE_RESOLUTION|>--- conflicted
+++ resolved
@@ -73,16 +73,13 @@
         "${CMAKE_SOURCE_DIR}/src/platform/windows/display_ram.cpp"
         "${CMAKE_SOURCE_DIR}/src/platform/windows/display_wgc.cpp"
         "${CMAKE_SOURCE_DIR}/src/platform/windows/audio.cpp"
-<<<<<<< HEAD
         "${CMAKE_SOURCE_DIR}/src/platform/windows/image_convert.h"
         "${CMAKE_SOURCE_DIR}/src/platform/windows/image_convert.cpp"
-=======
         "${CMAKE_SOURCE_DIR}/src/platform/windows/ipc/pipes.cpp"
         "${CMAKE_SOURCE_DIR}/src/platform/windows/ipc/ipc_session.h"
         "${CMAKE_SOURCE_DIR}/src/platform/windows/ipc/ipc_session.cpp"
         "${CMAKE_SOURCE_DIR}/src/platform/windows/ipc/misc_utils.cpp"
         "${CMAKE_SOURCE_DIR}/src/platform/windows/ipc/process_handler.cpp"
->>>>>>> 7f0f2d34
         "${CMAKE_SOURCE_DIR}/third-party/ViGEmClient/src/ViGEmClient.cpp"
         "${CMAKE_SOURCE_DIR}/third-party/ViGEmClient/include/ViGEm/Client.h"
         "${CMAKE_SOURCE_DIR}/third-party/ViGEmClient/include/ViGEm/Common.h"
