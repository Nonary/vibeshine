/**
 * @file src/config.h
 * @brief Declarations for the configuration of Sunshine.
 */
#pragma once

// standard includes
#include <bitset>
#include <chrono>
#include <optional>
#include <string>
#include <unordered_map>
#include <vector>
#include <shared_mutex>

// local includes
#include "nvenc/nvenc_config.h"

namespace config {
  // track modified config options
  inline std::unordered_map<std::string, std::string> modified_config_settings;
  // when a stream is active, we defer some settings until all sessions end
  inline std::unordered_map<std::string, std::string> pending_config_settings;

  struct video_t {
    // ffmpeg params
    int qp;  // higher == more compression and less quality

    int hevc_mode;
    int av1_mode;

    int min_threads;  // Minimum number of threads/slices for CPU encoding

    struct {
      std::string sw_preset;
      std::string sw_tune;
      std::optional<int> svtav1_preset;
    } sw;

    nvenc::nvenc_config nv;
    bool nv_realtime_hags;
    bool nv_opengl_vulkan_on_dxgi;
    bool nv_sunshine_high_power_mode;

    struct {
      int preset;
      int multipass;
      int h264_coder;
      int aq;
      int vbv_percentage_increase;
    } nv_legacy;

    struct {
      std::optional<int> qsv_preset;
      std::optional<int> qsv_cavlc;
      bool qsv_slow_hevc;
    } qsv;

    struct {
      std::optional<int> amd_usage_h264;
      std::optional<int> amd_usage_hevc;
      std::optional<int> amd_usage_av1;
      std::optional<int> amd_rc_h264;
      std::optional<int> amd_rc_hevc;
      std::optional<int> amd_rc_av1;
      std::optional<int> amd_enforce_hrd;
      std::optional<int> amd_quality_h264;
      std::optional<int> amd_quality_hevc;
      std::optional<int> amd_quality_av1;
      std::optional<int> amd_preanalysis;
      std::optional<int> amd_vbaq;
      int amd_coder;
    } amd;

    struct {
      int vt_allow_sw;
      int vt_require_sw;
      int vt_realtime;
      int vt_coder;
    } vt;

    struct {
      bool strict_rc_buffer;
    } vaapi;

    std::string capture;
    std::string encoder;
    std::string adapter_name;
    std::string output_name;

    struct dd_t {
      struct workarounds_t {
        std::chrono::milliseconds hdr_toggle_delay;  ///< Specify whether to apply HDR high-contrast color workaround and what delay to use.
      };

      enum class config_option_e {
        disabled,  ///< Disable the configuration for the device.
        verify_only,  ///< @seealso{display_device::SingleDisplayConfiguration::DevicePreparation}
        ensure_active,  ///< @seealso{display_device::SingleDisplayConfiguration::DevicePreparation}
        ensure_primary,  ///< @seealso{display_device::SingleDisplayConfiguration::DevicePreparation}
        ensure_only_display  ///< @seealso{display_device::SingleDisplayConfiguration::DevicePreparation}
      };

      enum class resolution_option_e {
        disabled,  ///< Do not change resolution.
        automatic,  ///< Change resolution and use the one received from Moonlight.
        manual  ///< Change resolution and use the manually provided one.
      };

      enum class refresh_rate_option_e {
        disabled,  ///< Do not change refresh rate.
        automatic,  ///< Change refresh rate and use the one received from Moonlight.
        manual  ///< Change refresh rate and use the manually provided one.
      };

      enum class hdr_option_e {
        disabled,  ///< Do not change HDR settings.
        automatic  ///< Change HDR settings and use the state requested by Moonlight.
      };

      struct mode_remapping_entry_t {
        std::string requested_resolution;
        std::string requested_fps;
        std::string final_resolution;
        std::string final_refresh_rate;
      };

      struct mode_remapping_t {
        std::vector<mode_remapping_entry_t> mixed;  ///< To be used when `resolution_option` and `refresh_rate_option` is set to `automatic`.
        std::vector<mode_remapping_entry_t> resolution_only;  ///< To be use when only `resolution_option` is set to `automatic`.
        std::vector<mode_remapping_entry_t> refresh_rate_only;  ///< To be use when only `refresh_rate_option` is set to `automatic`.
      };

      config_option_e configuration_option;
      resolution_option_e resolution_option;
      std::string manual_resolution;  ///< Manual resolution in case `resolution_option == resolution_option_e::manual`.
      refresh_rate_option_e refresh_rate_option;
      std::string manual_refresh_rate;  ///< Manual refresh rate in case `refresh_rate_option == refresh_rate_option_e::manual`.
      hdr_option_e hdr_option;
      std::chrono::milliseconds config_revert_delay;  ///< Time to wait until settings are reverted (after stream ends/app exists).
      bool config_revert_on_disconnect;  ///< Specify whether to revert display configuration on client disconnect.
      mode_remapping_t mode_remapping;
      workarounds_t wa;
    } dd;

    int max_bitrate;  // Maximum bitrate, sets ceiling in kbps for bitrate requested from client
    double minimum_fps_target;  ///< Lowest framerate that will be used when streaming. Range 0-1000, 0 = half of client's requested framerate.
  };

  struct audio_t {
    std::string sink;
    std::string virtual_sink;
    bool stream;
    bool install_steam_drivers;
  };

  constexpr int ENCRYPTION_MODE_NEVER = 0;  // Never use video encryption, even if the client supports it
  constexpr int ENCRYPTION_MODE_OPPORTUNISTIC = 1;  // Use video encryption if available, but stream without it if not supported
  constexpr int ENCRYPTION_MODE_MANDATORY = 2;  // Always use video encryption and refuse clients that can't encrypt

  struct stream_t {
    std::chrono::milliseconds ping_timeout;

    std::string file_apps;

    int fec_percentage;

    // Video encryption settings for LAN and WAN streams
    int lan_encryption_mode;
    int wan_encryption_mode;
  };

  struct nvhttp_t {
    // Could be any of the following values:
    // pc|lan|wan
    std::string origin_web_ui_allowed;

    std::string pkey;
    std::string cert;

    std::string sunshine_name;

    std::string file_state;

    std::string external_ip;
  };

  struct input_t {
    std::unordered_map<int, int> keybindings;

    std::chrono::milliseconds back_button_timeout;
    std::chrono::milliseconds key_repeat_delay;
    std::chrono::duration<double> key_repeat_period;

    std::string gamepad;
    bool ds4_back_as_touchpad_click;
    bool motion_as_ds4;
    bool touchpad_as_ds4;

    bool keyboard;
    bool mouse;
    bool controller;

    bool always_send_scancodes;

    bool high_resolution_scrolling;
    bool native_pen_touch;
  };

  namespace flag {
    enum flag_e : std::size_t {
      PIN_STDIN = 0,  ///< Read PIN from stdin instead of http
      FRESH_STATE,  ///< Do not load or save state
      FORCE_VIDEO_HEADER_REPLACE,  ///< force replacing headers inside video data
      UPNP,  ///< Try Universal Plug 'n Play
      CONST_PIN,  ///< Use "universal" pin
      FLAG_SIZE  ///< Number of flags
    };
  }  // namespace flag

  struct prep_cmd_t {
    prep_cmd_t(std::string &&do_cmd, std::string &&undo_cmd, bool &&elevated):
        do_cmd(std::move(do_cmd)),
        undo_cmd(std::move(undo_cmd)),
        elevated(std::move(elevated)) {
    }

    explicit prep_cmd_t(std::string &&do_cmd, bool &&elevated):
        do_cmd(std::move(do_cmd)),
        elevated(std::move(elevated)) {
    }

    std::string do_cmd;
    std::string undo_cmd;
    bool elevated;
  };

  struct sunshine_t {
    std::string locale;
    int min_log_level;
    std::bitset<flag::FLAG_SIZE> flags;
    std::string credentials_file;

    std::string username;
    std::string password;
    std::string salt;

    std::string config_file;

    struct cmd_t {
      std::string name;
      int argc;
      char **argv;
    } cmd;

    std::uint16_t port;
    std::string address_family;

    std::string log_file;
    bool notify_pre_releases;
    std::vector<prep_cmd_t> prep_cmds;
    std::chrono::seconds session_token_ttl;  ///< Session token time-to-live (seconds)
  };

  extern video_t video;
  extern audio_t audio;
  extern stream_t stream;
  extern nvhttp_t nvhttp;
  extern input_t input;
  extern sunshine_t sunshine;

  int parse(int argc, char *argv[]);
  std::unordered_map<std::string, std::string> parse_config(const std::string_view &file_content);

<<<<<<< HEAD
  // Hot-reload helpers
  void apply_config_now();
  void mark_deferred_reload();
  void maybe_apply_deferred();

  // Gate helpers so session start/resume can hold a shared lock while apply holds a unique lock.
  std::shared_lock<std::shared_mutex> acquire_apply_read_gate();
=======
  /**
   * Apply the provided config vars immediately if safe, deferring stream/encoder-specific ones
   * when there are active streaming sessions. Returns which keys were applied vs. deferred via out params.
   */
  void apply_or_defer(std::unordered_map<std::string, std::string> &&vars,
                      std::vector<std::string> &applied_keys,
                      std::vector<std::string> &deferred_keys);

  /**
   * Apply any pending configuration if there are no active streaming sessions.
   */
  void apply_pending_if_idle();
>>>>>>> 828d891d
}  // namespace config<|MERGE_RESOLUTION|>--- conflicted
+++ resolved
@@ -272,7 +272,6 @@
   int parse(int argc, char *argv[]);
   std::unordered_map<std::string, std::string> parse_config(const std::string_view &file_content);
 
-<<<<<<< HEAD
   // Hot-reload helpers
   void apply_config_now();
   void mark_deferred_reload();
@@ -280,18 +279,4 @@
 
   // Gate helpers so session start/resume can hold a shared lock while apply holds a unique lock.
   std::shared_lock<std::shared_mutex> acquire_apply_read_gate();
-=======
-  /**
-   * Apply the provided config vars immediately if safe, deferring stream/encoder-specific ones
-   * when there are active streaming sessions. Returns which keys were applied vs. deferred via out params.
-   */
-  void apply_or_defer(std::unordered_map<std::string, std::string> &&vars,
-                      std::vector<std::string> &applied_keys,
-                      std::vector<std::string> &deferred_keys);
-
-  /**
-   * Apply any pending configuration if there are no active streaming sessions.
-   */
-  void apply_pending_if_idle();
->>>>>>> 828d891d
 }  // namespace config