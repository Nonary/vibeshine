cmake_minimum_required(VERSION 3.20)

project(sunshine_tools)

include_directories("${CMAKE_SOURCE_DIR}")

add_executable(dxgi-info dxgi.cpp)
set_target_properties(dxgi-info PROPERTIES CXX_STANDARD 23)
target_link_libraries(dxgi-info
        ${CMAKE_THREAD_LIBS_INIT}
        dxgi
        ${PLATFORM_LIBRARIES})
target_compile_options(dxgi-info PRIVATE ${SUNSHINE_COMPILE_OPTIONS})

add_executable(audio-info audio.cpp)
set_target_properties(audio-info PROPERTIES CXX_STANDARD 23)
target_link_libraries(audio-info
        ${Boost_LIBRARIES}
        ${CMAKE_THREAD_LIBS_INIT}
        ksuser
        ${PLATFORM_LIBRARIES})
target_compile_options(audio-info PRIVATE ${SUNSHINE_COMPILE_OPTIONS})

add_executable(sunshinesvc sunshinesvc.cpp)
set_target_properties(sunshinesvc PROPERTIES CXX_STANDARD 23)
target_link_libraries(sunshinesvc
        ${CMAKE_THREAD_LIBS_INIT}
        wtsapi32
        ${PLATFORM_LIBRARIES})
target_compile_options(sunshinesvc PRIVATE ${SUNSHINE_COMPILE_OPTIONS})

<<<<<<< HEAD
# Playnite launcher: per-launch helper that hosts a private IPC server
add_executable(playnite-launcher playnite_launcher.cpp)
set_target_properties(playnite-launcher PROPERTIES CXX_STANDARD 23)
set_target_properties(playnite-launcher PROPERTIES WIN32_EXECUTABLE TRUE)
target_sources(playnite-launcher PRIVATE
        ${CMAKE_SOURCE_DIR}/src/logging.cpp
        ${CMAKE_SOURCE_DIR}/src/platform/windows/playnite_ipc.cpp
        ${CMAKE_SOURCE_DIR}/src/platform/windows/playnite_protocol.cpp
        ${CMAKE_SOURCE_DIR}/src/platform/windows/ipc/pipes.cpp
        ${CMAKE_SOURCE_DIR}/src/platform/windows/ipc/misc_utils.cpp)
target_compile_definitions(playnite-launcher PRIVATE SUNSHINE_PLAYNITE_LAUNCHER)
target_link_libraries(playnite-launcher
        ${Boost_LIBRARIES}
        ${CMAKE_THREAD_LIBS_INIT}
        nlohmann_json::nlohmann_json
        user32
        Psapi
        shell32
        wtsapi32
        ${PLATFORM_LIBRARIES})
target_compile_options(playnite-launcher PRIVATE ${SUNSHINE_COMPILE_OPTIONS})
=======
# Add sunshine_wgc_capture executable
add_executable(sunshine_wgc_capture
        sunshine_wgc_capture.cpp
        ${CMAKE_SOURCE_DIR}/src/platform/windows/ipc/pipes.cpp
        ${CMAKE_SOURCE_DIR}/src/platform/windows/ipc/misc_utils.cpp
        ${CMAKE_SOURCE_DIR}/src/logging.cpp)
set_target_properties(sunshine_wgc_capture PROPERTIES CXX_STANDARD 23)

# Define helper build flag to conditionally compile logging
target_compile_definitions(sunshine_wgc_capture PRIVATE
        SUNSHINE_EXTERNAL_PROCESS=1
)

target_link_libraries(sunshine_wgc_capture
        ${Boost_LIBRARIES}
        ${CMAKE_THREAD_LIBS_INIT}
        d3d11
        dxgi
        ole32
        user32
        gdi32
        windowsapp
        avrt
        shcore
        wtsapi32
        ${PLATFORM_LIBRARIES})
target_compile_options(sunshine_wgc_capture PRIVATE ${SUNSHINE_COMPILE_OPTIONS})
>>>>>>> 8ac027a1
<|MERGE_RESOLUTION|>--- conflicted
+++ resolved
@@ -29,7 +29,6 @@
         ${PLATFORM_LIBRARIES})
 target_compile_options(sunshinesvc PRIVATE ${SUNSHINE_COMPILE_OPTIONS})
 
-<<<<<<< HEAD
 # Playnite launcher: per-launch helper that hosts a private IPC server
 add_executable(playnite-launcher playnite_launcher.cpp)
 set_target_properties(playnite-launcher PROPERTIES CXX_STANDARD 23)
@@ -40,7 +39,10 @@
         ${CMAKE_SOURCE_DIR}/src/platform/windows/playnite_protocol.cpp
         ${CMAKE_SOURCE_DIR}/src/platform/windows/ipc/pipes.cpp
         ${CMAKE_SOURCE_DIR}/src/platform/windows/ipc/misc_utils.cpp)
-target_compile_definitions(playnite-launcher PRIVATE SUNSHINE_PLAYNITE_LAUNCHER)
+target_compile_definitions(playnite-launcher PRIVATE
+        SUNSHINE_PLAYNITE_LAUNCHER
+        SUNSHINE_EXTERNAL_PROCESS=1
+)
 target_link_libraries(playnite-launcher
         ${Boost_LIBRARIES}
         ${CMAKE_THREAD_LIBS_INIT}
@@ -51,7 +53,6 @@
         wtsapi32
         ${PLATFORM_LIBRARIES})
 target_compile_options(playnite-launcher PRIVATE ${SUNSHINE_COMPILE_OPTIONS})
-=======
 # Add sunshine_wgc_capture executable
 add_executable(sunshine_wgc_capture
         sunshine_wgc_capture.cpp
@@ -78,5 +79,4 @@
         shcore
         wtsapi32
         ${PLATFORM_LIBRARIES})
-target_compile_options(sunshine_wgc_capture PRIVATE ${SUNSHINE_COMPILE_OPTIONS})
->>>>>>> 8ac027a1
+target_compile_options(sunshine_wgc_capture PRIVATE ${SUNSHINE_COMPILE_OPTIONS})