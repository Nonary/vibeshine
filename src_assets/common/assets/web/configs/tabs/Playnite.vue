--- conflicted
+++ resolved
@@ -8,7 +8,6 @@
       <h3 class="text-sm font-semibold uppercase tracking-wider">{{ $t('playnite.status_title') }}</h3>
       <div class="bg-light/70 dark:bg-surface/70 border border-dark/10 dark:border-light/10 rounded-lg p-4 space-y-4">
         <div>
-<<<<<<< HEAD
           <Checkbox
             v-model="playniteEnabledProxy"
             id="playnite_enabled"
@@ -17,9 +16,6 @@
             :label="$t('playnite.integration_enabled')"
             :desc="''"
           />
-=======
-          <Checkbox v-model="config.playnite_enabled" id="playnite_enabled" :default="store.defaults.playnite_enabled" :localePrefix="'playnite'" :label="$t('playnite.integration_enabled')" :desc="''" />
->>>>>>> b02eaa63
         </div>
         <div class="text-sm grid md:grid-cols-3 gap-3">
           <div class="flex items-center gap-2">
