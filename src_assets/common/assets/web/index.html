--- conflicted
+++ resolved
@@ -37,7 +37,7 @@
             <li v-for="(message, index) in nightlyCommitMessages" :key="index">
               <!-- Save the result of getPrNumber to a variable, so we don't have to call it twice -->
               <template v-if="(prNumber = getPrNumber(message))">
-                <a target="_blank" :href="`https://github.com/LizardByte/Sunshine/pulls/${prNumber}`">{{ message }}</a>
+                <a target="_blank" :href="`https://github.com/LizardByte/Sunshine/pull/${prNumber}`">{{ message }}</a>
               </template>
               <template v-else>
                 {{ message }}
@@ -155,12 +155,14 @@
     },
     methods: {
       buildVersionIsStable() {
-<<<<<<< HEAD
-        return this.version.split(".").length === 3 || !this.version || !this.nightlyData;
+        return this.version?.split(".").length === 3;
+      },
+      buildVersionIsNightly() {
+        return this.version?.split(".").length === 4;
       },
       async retrieveNightlyChangelog() {
         // This shouldn't happen, but just in case we will return back empty commit log.
-        if(buildVersionIsStable()){
+        if(this.buildVersionIsStable()){
           return [];
         }
 
@@ -192,12 +194,6 @@
 
         // If no match was found, return 0
         return 0;
-=======
-        return this.version?.split(".").length === 3;
-      },
-      buildVersionIsNightly() {
-        return this.version?.split(".").length === 4
->>>>>>> 321511be
       }
     }
   });
