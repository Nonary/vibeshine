--- conflicted
+++ resolved
@@ -31,7 +31,8 @@
     type: Boolean,
     default: false,
   },
-  default: {
+  // renamed from `default` to avoid ambiguity with slot name
+  defaultValue: {
     type: undefined,
     default: null,
   },
@@ -84,10 +85,10 @@
     if (boolValues !== null) return boolValues.possibleValues;
 
     // If model is undefined/null try the default prop if provided
-    if (model.value === undefined || model.value === null) {
-      const defaultParsed = mapToBoolRepresentation(props.default);
+  if (model.value === undefined || model.value === null) {
+      const defaultParsed = mapToBoolRepresentation(props.defaultValue);
       if (defaultParsed !== null) return defaultParsed.possibleValues;
-    }
+  }
 
     // Return conservative fallback if nothing matches
     console.warn(
@@ -101,7 +102,7 @@
   return { truthy: mappedValues[truthyIndex], falsy: mappedValues[falsyIndex] };
 })();
 const parsedDefaultPropValue = (() => {
-  const boolValues = mapToBoolRepresentation(props.default);
+  const boolValues = mapToBoolRepresentation(props.defaultValue);
   if (boolValues !== null) {
     // Convert truthy to true/false.
     return boolValues.value === boolValues.possibleValues[0];
@@ -126,26 +127,11 @@
       :false-value="checkboxValues.falsy"
     >
       {{ $t(labelField) }}
-<<<<<<< HEAD
     </n-checkbox>
     <div v-if="showDefValue" class="mt-0 form-text">
       {{ $t(defValue) }}
     </div>
     <div v-if="showDesc" class="form-text">
-=======
-      <div class="mt-0 form-text" v-if="showDefValue">
-        {{ $t(defValue) }}
-      </div>
-    </label>
-    <input type="checkbox"
-           class="form-check-input"
-           :id="props.id"
-           v-model="model"
-           :disabled="props.disabled"
-           :true-value="checkboxValues.truthy"
-           :false-value="checkboxValues.falsy" />
-    <div class="form-text" v-if="showDesc">
->>>>>>> 828d891d
       {{ $t(descField) }}
       <slot />
     </div>
