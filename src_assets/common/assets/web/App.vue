--- conflicted
+++ resolved
@@ -176,26 +176,14 @@
   } catch (e) {
     console.error('Logout failed:', e);
   }
-<<<<<<< HEAD
-  // Ensure login modal cannot appear while logout overlay is visible
-  authStore.hideLogin();
-  authStore.isAuthenticated = false;
-  authStore.logoutOverlay = true;
-=======
   try { (authStore as any).logoutInitiated = true; } catch {}
   try { authStore.setAuthenticated(false); } catch {}
   // Stop background connectivity checks and any other background polling
   try { connectivity.stop(); } catch {}
->>>>>>> 2db473aa
   loggedOut.value = true;
 }
 
 function refreshPage() {
-<<<<<<< HEAD
-  const authStore = useAuthStore();
-  authStore.logoutOverlay = false;
-  window.location.reload();
-=======
   try {
     window.location.reload();
   } catch {}
@@ -218,6 +206,5 @@
 function onMobileSelect(key: string | number) {
   if (key === '__logout') return logout();
   if (typeof key === 'string') router.push(key);
->>>>>>> 2db473aa
 }
 </script>