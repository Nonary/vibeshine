{
  "name": "sunshine",
  "version": "0.0.0",
  "scripts": {
    "build": "vite build --debug",
    "build-clean": "vite build --debug --emptyOutDir",
    "dev": "vite build --watch",
    "serve": "serve ./tests/fixtures/http --no-port-switching"
  },
  "dependencies": {
    "@lizardbyte/shared-web": "2025.326.11214",
<<<<<<< HEAD
    "vue": "3.5.16",
    "vue-i18n": "11.1.6"
=======
    "vue": "3.5.17",
    "vue-i18n": "11.1.7"
>>>>>>> 6203e811
  },
  "devDependencies": {
    "@codecov/vite-plugin": "1.9.0",
    "@vitejs/plugin-vue": "4.6.2",
    "serve": "14.2.3",
    "vite": "4.5.14",
    "vite-plugin-ejs": "1.6.4"
  }
}<|MERGE_RESOLUTION|>--- conflicted
+++ resolved
@@ -9,13 +9,8 @@
   },
   "dependencies": {
     "@lizardbyte/shared-web": "2025.326.11214",
-<<<<<<< HEAD
-    "vue": "3.5.16",
-    "vue-i18n": "11.1.6"
-=======
     "vue": "3.5.17",
     "vue-i18n": "11.1.7"
->>>>>>> 6203e811
   },
   "devDependencies": {
     "@codecov/vite-plugin": "1.9.0",
