//
// Created by TheElixZammuto on 2021-05-09.
// TODO: Authentication, better handling of routes common to nvhttp, cleanup

#define BOOST_BIND_GLOBAL_PLACEHOLDERS

#include "process.h"

#include <filesystem>

#include <boost/property_tree/json_parser.hpp>
#include <boost/property_tree/ptree.hpp>
#include <boost/property_tree/xml_parser.hpp>

#include <boost/asio/ssl/context.hpp>

#include <Simple-Web-Server/crypto.hpp>
#include <Simple-Web-Server/server_https.hpp>
#include <boost/asio/ssl/context_base.hpp>

#include "config.h"
#include "confighttp.h"
#include "crypto.h"
#include "httpcommon.h"
#include "main.h"
#include "network.h"
#include "nvhttp.h"
#include "platform/common.h"
#include "rtsp.h"
#include "utility.h"
#include "uuid.h"

using namespace std::literals;

namespace confighttp {
namespace fs = std::filesystem;
namespace pt = boost::property_tree;

using https_server_t = SimpleWeb::Server<SimpleWeb::HTTPS>;

using args_t       = SimpleWeb::CaseInsensitiveMultimap;
using resp_https_t = std::shared_ptr<typename SimpleWeb::ServerBase<SimpleWeb::HTTPS>::Response>;
using req_https_t  = std::shared_ptr<typename SimpleWeb::ServerBase<SimpleWeb::HTTPS>::Request>;

enum class op_e {
  ADD,
  REMOVE
};

void print_req(const req_https_t &request) {
  BOOST_LOG(debug) << "METHOD :: "sv << request->method;
  BOOST_LOG(debug) << "DESTINATION :: "sv << request->path;

  for(auto &[name, val] : request->header) {
    BOOST_LOG(debug) << name << " -- " << val;
  }

  BOOST_LOG(debug) << " [--] "sv;

  for(auto &[name, val] : request->parse_query_string()) {
    BOOST_LOG(debug) << name << " -- " << val;
  }

  BOOST_LOG(debug) << " [--] "sv;
}

void send_unauthorized(resp_https_t response, req_https_t request) {
  auto address = request->remote_endpoint_address();
  BOOST_LOG(info) << "Web UI: ["sv << address << "] -- not authorized"sv;
  const SimpleWeb::CaseInsensitiveMultimap headers {
    { "WWW-Authenticate", R"(Basic realm="Sunshine Gamestream Host", charset="UTF-8")" }
  };
  response->write(SimpleWeb::StatusCode::client_error_unauthorized, headers);
}

void send_redirect(resp_https_t response, req_https_t request, const char *path) {
  auto address = request->remote_endpoint_address();
  BOOST_LOG(info) << "Web UI: ["sv << address << "] -- not authorized"sv;
  const SimpleWeb::CaseInsensitiveMultimap headers {
    { "Location", path }
  };
  response->write(SimpleWeb::StatusCode::redirection_temporary_redirect, headers);
}

bool authenticate(resp_https_t response, req_https_t request) {
  auto address = request->remote_endpoint_address();
  auto ip_type = net::from_address(address);

  if(ip_type > http::origin_web_ui_allowed) {
    BOOST_LOG(info) << "Web UI: ["sv << address << "] -- denied"sv;
    response->write(SimpleWeb::StatusCode::client_error_forbidden);
    return false;
  }

  //If credentials are shown, redirect the user to a /welcome page
  if(config::sunshine.username.empty()){
    send_redirect(response,request,"/welcome");
    return false;
  }

  auto fg = util::fail_guard([&]() {
    send_unauthorized(response, request);
  });

  auto auth = request->header.find("authorization");
  if(auth == request->header.end()) {
    return false;
  }

  auto &rawAuth = auth->second;
  auto authData = SimpleWeb::Crypto::Base64::decode(rawAuth.substr("Basic "sv.length()));

  int index = authData.find(':');
  if(index >= authData.size() - 1) {
    return false;
  }

  auto username = authData.substr(0, index);
  auto password = authData.substr(index + 1);
  auto hash     = util::hex(crypto::hash(password + config::sunshine.salt)).to_string();

  if(username != config::sunshine.username || hash != config::sunshine.password) {
    return false;
  }

  fg.disable();
  return true;
}

void not_found(resp_https_t response, req_https_t request) {
  pt::ptree tree;
  tree.put("root.<xmlattr>.status_code", 404);

  std::ostringstream data;

  pt::write_xml(data, tree);
  response->write(data.str());

  *response << "HTTP/1.1 404 NOT FOUND\r\n"
            << data.str();
}

void getIndexPage(resp_https_t response, req_https_t request) {
  if(!authenticate(response, request)) return;

  print_req(request);

  std::string header  = read_file(WEB_DIR "header.html");
  std::string content = read_file(WEB_DIR "index.html");
  response->write(header + content);
}

void getPinPage(resp_https_t response, req_https_t request) {
  if(!authenticate(response, request)) return;

  print_req(request);

  std::string header  = read_file(WEB_DIR "header.html");
  std::string content = read_file(WEB_DIR "pin.html");
  response->write(header + content);
}

void getAppsPage(resp_https_t response, req_https_t request) {
  if(!authenticate(response, request)) return;

  print_req(request);

  std::string header  = read_file(WEB_DIR "header.html");
  std::string content = read_file(WEB_DIR "apps.html");
  response->write(header + content);
}

void getClientsPage(resp_https_t response, req_https_t request) {
  if(!authenticate(response, request)) return;

  print_req(request);

  std::string header  = read_file(WEB_DIR "header.html");
  std::string content = read_file(WEB_DIR "clients.html");
  response->write(header + content);
}

void getConfigPage(resp_https_t response, req_https_t request) {
  if(!authenticate(response, request)) return;

  print_req(request);

  std::string header  = read_file(WEB_DIR "header.html");
  std::string content = read_file(WEB_DIR "config.html");
  response->write(header + content);
}

void getPasswordPage(resp_https_t response, req_https_t request) {
  if(!authenticate(response, request)) return;

  print_req(request);

  std::string header  = read_file(WEB_DIR "header.html");
  std::string content = read_file(WEB_DIR "password.html");
  response->write(header + content);
}

void getWelcomePage(resp_https_t response, req_https_t request) {
  print_req(request);
  if(!config::sunshine.username.empty()){
    send_redirect(response,request,"/");
    return;
  }
  std::string header  = read_file(WEB_DIR "header-no-nav.html");
  std::string content = read_file(WEB_DIR "welcome.html");
  response->write(header + content);
}

<<<<<<< HEAD
void getTroubleshootingPage(resp_https_t response, req_https_t request) {
  if(!authenticate(response, request)) return;

  print_req(request);

  std::string header  = read_file(WEB_DIR "header.html");
  std::string content = read_file(WEB_DIR "troubleshooting.html");
  response->write(header + content);
=======
void getBootstrapCss(resp_https_t response, req_https_t request) {
  print_req(request);

  std::string content = read_file(WEB_DIR "third_party/bootstrap.min.css");
  response->write(content);
}

void getBootstrapJs(resp_https_t response, req_https_t request) {
  print_req(request);

  std::string content = read_file(WEB_DIR "third_party/bootstrap.bundle.min.js");
  response->write(content);
}

void getVueJs(resp_https_t response, req_https_t request) {
  print_req(request);

  std::string content = read_file(WEB_DIR "third_party/vue.js");
  response->write(content);
>>>>>>> 3840b3c5
}

void getApps(resp_https_t response, req_https_t request) {
  if(!authenticate(response, request)) return;

  print_req(request);

  std::string content = read_file(config::stream.file_apps.c_str());
  response->write(content);
}

void saveApp(resp_https_t response, req_https_t request) {
  if(!authenticate(response, request)) return;

  print_req(request);

  std::stringstream ss;
  ss << request->content.rdbuf();

  pt::ptree outputTree;
  auto g = util::fail_guard([&]() {
    std::ostringstream data;

    pt::write_json(data, outputTree);
    response->write(data.str());
  });

  pt::ptree inputTree, fileTree;

  BOOST_LOG(fatal) << config::stream.file_apps;
  try {
    //TODO: Input Validation
    pt::read_json(ss, inputTree);
    pt::read_json(config::stream.file_apps, fileTree);

    if(inputTree.get_child("prep-cmd").empty()) {
      inputTree.erase("prep-cmd");
    }

    if(inputTree.get_child("detached").empty()) {
      inputTree.erase("detached");
    }

    auto &apps_node = fileTree.get_child("apps"s);
    int index       = inputTree.get<int>("index");

    inputTree.erase("index");

    if(index == -1) {
      apps_node.push_back(std::make_pair("", inputTree));
    }
    else {
      //Unfortuantely Boost PT does not allow to directly edit the array, copy should do the trick
      pt::ptree newApps;
      int i = 0;
      for(const auto &kv : apps_node) {
        if(i == index) {
          newApps.push_back(std::make_pair("", inputTree));
        }
        else {
          newApps.push_back(std::make_pair("", kv.second));
        }
        i++;
      }
      fileTree.erase("apps");
      fileTree.push_back(std::make_pair("apps", newApps));
    }
    pt::write_json(config::stream.file_apps, fileTree);
  }
  catch(std::exception &e) {
    BOOST_LOG(warning) << "SaveApp: "sv << e.what();

    outputTree.put("status", "false");
    outputTree.put("error", "Invalid Input JSON");
    return;
  }

  outputTree.put("status", "true");
  proc::refresh(config::stream.file_apps);
}

void deleteApp(resp_https_t response, req_https_t request) {
  if(!authenticate(response, request)) return;

  print_req(request);

  pt::ptree outputTree;
  auto g = util::fail_guard([&]() {
    std::ostringstream data;

    pt::write_json(data, outputTree);
    response->write(data.str());
  });
  pt::ptree fileTree;
  try {
    pt::read_json(config::stream.file_apps, fileTree);
    auto &apps_node = fileTree.get_child("apps"s);
    int index       = stoi(request->path_match[1]);

    if(index < 0) {
      outputTree.put("status", "false");
      outputTree.put("error", "Invalid Index");
      return;
    }
    else {
      //Unfortuantely Boost PT does not allow to directly edit the array, copy should do the trick
      pt::ptree newApps;
      int i = 0;
      for(const auto &kv : apps_node) {
        if(i++ != index) {
          newApps.push_back(std::make_pair("", kv.second));
        }
      }
      fileTree.erase("apps");
      fileTree.push_back(std::make_pair("apps", newApps));
    }
    pt::write_json(config::stream.file_apps, fileTree);
  }
  catch(std::exception &e) {
    BOOST_LOG(warning) << "DeleteApp: "sv << e.what();
    outputTree.put("status", "false");
    outputTree.put("error", "Invalid File JSON");
    return;
  }

  outputTree.put("status", "true");
  proc::refresh(config::stream.file_apps);
}

void getConfig(resp_https_t response, req_https_t request) {
  if(!authenticate(response, request)) return;

  print_req(request);

  pt::ptree outputTree;
  auto g = util::fail_guard([&]() {
    std::ostringstream data;

    pt::write_json(data, outputTree);
    response->write(data.str());
  });

  outputTree.put("status", "true");
  outputTree.put("platform", SUNSHINE_PLATFORM);

  auto vars = config::parse_config(read_file(config::sunshine.config_file.c_str()));

  for(auto &[name, value] : vars) {
    outputTree.put(std::move(name), std::move(value));
  }
}

void saveConfig(resp_https_t response, req_https_t request) {
  if(!authenticate(response, request)) return;

  print_req(request);

  std::stringstream ss;
  std::stringstream configStream;
  ss << request->content.rdbuf();
  pt::ptree outputTree;
  auto g = util::fail_guard([&]() {
    std::ostringstream data;

    pt::write_json(data, outputTree);
    response->write(data.str());
  });
  pt::ptree inputTree;
  try {
    //TODO: Input Validation
    pt::read_json(ss, inputTree);
    for(const auto &kv : inputTree) {
      std::string value = inputTree.get<std::string>(kv.first);
      if(value.length() == 0 || value.compare("null") == 0) continue;

      configStream << kv.first << " = " << value << std::endl;
    }
    write_file(config::sunshine.config_file.c_str(), configStream.str());
  }
  catch(std::exception &e) {
    BOOST_LOG(warning) << "SaveConfig: "sv << e.what();
    outputTree.put("status", "false");
    outputTree.put("error", e.what());
    return;
  }
}

void savePassword(resp_https_t response, req_https_t request) {
  if(!config::sunshine.username.empty() && !authenticate(response, request)) return;

  print_req(request);

  std::stringstream ss;
  std::stringstream configStream;
  ss << request->content.rdbuf();

  pt::ptree inputTree, outputTree;

  auto g = util::fail_guard([&]() {
    std::ostringstream data;
    pt::write_json(data, outputTree);
    response->write(data.str());
  });

  try {
    //TODO: Input Validation
    pt::read_json(ss, inputTree);
    auto username        = inputTree.count("currentUsername") > 0 ? inputTree.get<std::string>("currentUsername") : "";
    auto newUsername     = inputTree.get<std::string>("newUsername");
    auto password        = inputTree.count("currentPassword") > 0 ? inputTree.get<std::string>("currentPassword") : "";
    auto newPassword     = inputTree.count("newPassword") > 0 ? inputTree.get<std::string>("newPassword") : "";
    auto confirmPassword = inputTree.count("confirmNewPassword") > 0 ? inputTree.get<std::string>("confirmNewPassword") : "";
    if(newUsername.length() == 0) newUsername = username;
    if(newUsername.length() == 0){
      outputTree.put("status", false);
      outputTree.put("error", "Invalid Username");
    } else {
      auto hash = util::hex(crypto::hash(password + config::sunshine.salt)).to_string();
      if(config::sunshine.username.empty() || (username == config::sunshine.username && hash == config::sunshine.password)) {
        if(newPassword.empty() || newPassword != confirmPassword) {
          outputTree.put("status", false);
          outputTree.put("error", "Password Mismatch");
        } else {
          http::save_user_creds(config::sunshine.credentials_file, newUsername, newPassword);
          http::reload_user_creds(config::sunshine.credentials_file);
          outputTree.put("status", true);
        }
      }
      else {
        outputTree.put("status", false);
        outputTree.put("error", "Invalid Current Credentials");
      }
    }
  }
  catch(std::exception &e) {
    BOOST_LOG(warning) << "SavePassword: "sv << e.what();
    outputTree.put("status", false);
    outputTree.put("error", e.what());
    return;
  }
}

void savePin(resp_https_t response, req_https_t request) {
  if(!authenticate(response, request)) return;

  print_req(request);

  std::stringstream ss;
  ss << request->content.rdbuf();

  pt::ptree inputTree, outputTree;

  auto g = util::fail_guard([&]() {
    std::ostringstream data;
    pt::write_json(data, outputTree);
    response->write(data.str());
  });

  try {
    //TODO: Input Validation
    pt::read_json(ss, inputTree);
    std::string pin = inputTree.get<std::string>("pin");
    outputTree.put("status", nvhttp::pin(pin));
  }
  catch(std::exception &e) {
    BOOST_LOG(warning) << "SavePin: "sv << e.what();
    outputTree.put("status", false);
    outputTree.put("error", e.what());
    return;
  }
}

void unpairAll(resp_https_t response, req_https_t request){
  if(!authenticate(response, request)) return;
  
  print_req(request);

  pt::ptree outputTree;

  auto g = util::fail_guard([&]() {
    std::ostringstream data;
    pt::write_json(data, outputTree);
    response->write(data.str());
  });

  try {
    nvhttp::erase_all_clients();
    outputTree.put("status", true);
  }
  catch(std::exception &e) {
    BOOST_LOG(warning) << "unpairAll: "sv << e.what();
    outputTree.put("status", false);
    outputTree.put("error", e.what());
    return;
  }
}

void closeApp(resp_https_t response, req_https_t request){
  if(!authenticate(response, request)) return;
  
  print_req(request);

  pt::ptree outputTree;

  auto g = util::fail_guard([&]() {
    std::ostringstream data;
    pt::write_json(data, outputTree);
    response->write(data.str());
  });

  try {
    proc::proc.terminate();
    outputTree.put("status", true);
  }
  catch(std::exception &e) {
    BOOST_LOG(warning) << "CloseApp: "sv << e.what();
    outputTree.put("status", false);
    outputTree.put("error", e.what());
    return;
  }
}

void start() {
  auto shutdown_event = mail::man->event<bool>(mail::shutdown);

  auto port_https = map_port(PORT_HTTPS);

  auto ctx = std::make_shared<boost::asio::ssl::context>(boost::asio::ssl::context::tls);
  ctx->use_certificate_chain_file(config::nvhttp.cert);
  ctx->use_private_key_file(config::nvhttp.pkey, boost::asio::ssl::context::pem);
  https_server_t server { ctx, 0 };
<<<<<<< HEAD
  server.default_resource                           = not_found;
  server.resource["^/$"]["GET"]                     = getIndexPage;
  server.resource["^/pin$"]["GET"]                  = getPinPage;
  server.resource["^/apps$"]["GET"]                 = getAppsPage;
  server.resource["^/clients$"]["GET"]              = getClientsPage;
  server.resource["^/config$"]["GET"]               = getConfigPage;
  server.resource["^/password$"]["GET"]             = getPasswordPage;
  server.resource["^/welcome$"]["GET"]              = getWelcomePage;
  server.resource["^/troubleshooting$"]["GET"]      = getTroubleshootingPage;
  server.resource["^/api/pin"]["POST"]              = savePin;
  server.resource["^/api/apps$"]["GET"]             = getApps;
  server.resource["^/api/apps$"]["POST"]            = saveApp;
  server.resource["^/api/config$"]["GET"]           = getConfig;
  server.resource["^/api/config$"]["POST"]          = saveConfig;
  server.resource["^/api/password$"]["POST"]        = savePassword;
  server.resource["^/api/apps/([0-9]+)$"]["DELETE"] = deleteApp;
  server.resource["^/api/clients/unpair$"]["POST"]  = unpairAll;
  server.resource["^/api/apps/close"]["POST"]       = closeApp;
  server.config.reuse_address                       = true;
  server.config.address                             = "0.0.0.0"s;
  server.config.port                                = port_https;
=======
  server.default_resource                                          = not_found;
  server.resource["^/$"]["GET"]                                    = getIndexPage;
  server.resource["^/pin$"]["GET"]                                 = getPinPage;
  server.resource["^/apps$"]["GET"]                                = getAppsPage;
  server.resource["^/clients$"]["GET"]                             = getClientsPage;
  server.resource["^/config$"]["GET"]                              = getConfigPage;
  server.resource["^/password$"]["GET"]                            = getPasswordPage;
  server.resource["^/welcome$"]["GET"]                             = getWelcomePage;
  server.resource["^/api/pin"]["POST"]                             = savePin;
  server.resource["^/api/apps$"]["GET"]                            = getApps;
  server.resource["^/api/apps$"]["POST"]                           = saveApp;
  server.resource["^/api/config$"]["GET"]                          = getConfig;
  server.resource["^/api/config$"]["POST"]                         = saveConfig;
  server.resource["^/api/password$"]["POST"]                       = savePassword;
  server.resource["^/api/apps/([0-9]+)$"]["DELETE"]                = deleteApp;
  server.resource["^/third_party/bootstrap.min.css$"]["GET"]       = getBootstrapCss;
  server.resource["^/third_party/bootstrap.bundle.min.js$"]["GET"] = getBootstrapJs;
  server.resource["^/third_party/vue.js$"]["GET"]                  = getVueJs;
  server.config.reuse_address                                      = true;
  server.config.address                                            = "0.0.0.0"s;
  server.config.port                                               = port_https;
>>>>>>> 3840b3c5

  try {
    server.bind();
    BOOST_LOG(info) << "Configuration UI available at [https://localhost:"sv << port_https << "]";
  }
  catch(boost::system::system_error &err) {
    BOOST_LOG(fatal) << "Couldn't bind http server to ports ["sv << port_https << "]: "sv << err.what();

    shutdown_event->raise(true);
    return;
  }
  auto accept_and_run = [&](auto *server) {
    try {
      server->accept_and_run();
    }
    catch(boost::system::system_error &err) {
      // It's possible the exception gets thrown after calling server->stop() from a different thread
      if(shutdown_event->peek()) {
        return;
      }

      BOOST_LOG(fatal) << "Couldn't start Configuration HTTPS server to port ["sv << port_https << "]: "sv << err.what();
      shutdown_event->raise(true);
      return;
    }
  };
  std::thread tcp { accept_and_run, &server };

  // Wait for any event
  shutdown_event->view();

  server.stop();

  tcp.join();
}
} // namespace confighttp<|MERGE_RESOLUTION|>--- conflicted
+++ resolved
@@ -211,7 +211,6 @@
   response->write(header + content);
 }
 
-<<<<<<< HEAD
 void getTroubleshootingPage(resp_https_t response, req_https_t request) {
   if(!authenticate(response, request)) return;
 
@@ -220,7 +219,8 @@
   std::string header  = read_file(WEB_DIR "header.html");
   std::string content = read_file(WEB_DIR "troubleshooting.html");
   response->write(header + content);
-=======
+}
+
 void getBootstrapCss(resp_https_t response, req_https_t request) {
   print_req(request);
 
@@ -240,7 +240,6 @@
 
   std::string content = read_file(WEB_DIR "third_party/vue.js");
   response->write(content);
->>>>>>> 3840b3c5
 }
 
 void getApps(resp_https_t response, req_https_t request) {
@@ -572,29 +571,6 @@
   ctx->use_certificate_chain_file(config::nvhttp.cert);
   ctx->use_private_key_file(config::nvhttp.pkey, boost::asio::ssl::context::pem);
   https_server_t server { ctx, 0 };
-<<<<<<< HEAD
-  server.default_resource                           = not_found;
-  server.resource["^/$"]["GET"]                     = getIndexPage;
-  server.resource["^/pin$"]["GET"]                  = getPinPage;
-  server.resource["^/apps$"]["GET"]                 = getAppsPage;
-  server.resource["^/clients$"]["GET"]              = getClientsPage;
-  server.resource["^/config$"]["GET"]               = getConfigPage;
-  server.resource["^/password$"]["GET"]             = getPasswordPage;
-  server.resource["^/welcome$"]["GET"]              = getWelcomePage;
-  server.resource["^/troubleshooting$"]["GET"]      = getTroubleshootingPage;
-  server.resource["^/api/pin"]["POST"]              = savePin;
-  server.resource["^/api/apps$"]["GET"]             = getApps;
-  server.resource["^/api/apps$"]["POST"]            = saveApp;
-  server.resource["^/api/config$"]["GET"]           = getConfig;
-  server.resource["^/api/config$"]["POST"]          = saveConfig;
-  server.resource["^/api/password$"]["POST"]        = savePassword;
-  server.resource["^/api/apps/([0-9]+)$"]["DELETE"] = deleteApp;
-  server.resource["^/api/clients/unpair$"]["POST"]  = unpairAll;
-  server.resource["^/api/apps/close"]["POST"]       = closeApp;
-  server.config.reuse_address                       = true;
-  server.config.address                             = "0.0.0.0"s;
-  server.config.port                                = port_https;
-=======
   server.default_resource                                          = not_found;
   server.resource["^/$"]["GET"]                                    = getIndexPage;
   server.resource["^/pin$"]["GET"]                                 = getPinPage;
@@ -603,6 +579,7 @@
   server.resource["^/config$"]["GET"]                              = getConfigPage;
   server.resource["^/password$"]["GET"]                            = getPasswordPage;
   server.resource["^/welcome$"]["GET"]                             = getWelcomePage;
+  server.resource["^/troubleshooting$"]["GET"]      = getTroubleshootingPage;
   server.resource["^/api/pin"]["POST"]                             = savePin;
   server.resource["^/api/apps$"]["GET"]                            = getApps;
   server.resource["^/api/apps$"]["POST"]                           = saveApp;
@@ -610,13 +587,14 @@
   server.resource["^/api/config$"]["POST"]                         = saveConfig;
   server.resource["^/api/password$"]["POST"]                       = savePassword;
   server.resource["^/api/apps/([0-9]+)$"]["DELETE"]                = deleteApp;
+  server.resource["^/api/clients/unpair$"]["POST"]  = unpairAll;
+  server.resource["^/api/apps/close"]["POST"]       = closeApp;
   server.resource["^/third_party/bootstrap.min.css$"]["GET"]       = getBootstrapCss;
   server.resource["^/third_party/bootstrap.bundle.min.js$"]["GET"] = getBootstrapJs;
   server.resource["^/third_party/vue.js$"]["GET"]                  = getVueJs;
   server.config.reuse_address                                      = true;
   server.config.address                                            = "0.0.0.0"s;
   server.config.port                                               = port_https;
->>>>>>> 3840b3c5
 
   try {
     server.bind();
