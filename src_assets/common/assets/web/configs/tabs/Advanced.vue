--- conflicted
+++ resolved
@@ -7,7 +7,10 @@
 
 const store = useConfigStore();
 const config = store.config;
-const platform = computed(() => config.value?.platform || '');
+// Derive platform from metadata (preferred) or config, and normalize case
+import { storeToRefs } from 'pinia';
+const { metadata } = storeToRefs(store);
+const platform = computed(() => (metadata.value?.platform || config.value?.platform || '').toLowerCase());
 const { t } = useI18n();
 
 const hevcModeOptions = [0, 1, 2, 3].map((v) => ({ labelKey: `config.hevc_mode_${v}`, value: String(v) }));
@@ -25,7 +28,8 @@
   } else if (platform.value === 'windows') {
     base.push(
       { label: 'Desktop Duplication API', value: 'ddx' },
-      { label: 'Windows.Graphics.Capture (beta)', value: 'wgc' },
+      { label: 'Windows.Graphics.Capture Variable Framerate', value: 'wgc' },
+      { label: 'Windows.Graphics.Capture Constant Framerate', value: 'wgcc' },
     );
   }
   return base;
@@ -106,26 +110,7 @@
     <!-- Capture -->
     <div v-if="platform !== 'macos'" class="mb-6">
       <label for="capture" class="form-label">{{ $t('config.capture') }}</label>
-<<<<<<< HEAD
       <n-select id="capture" v-model:value="config.capture" :options="captureOptions" />
-=======
-      <select id="capture" class="form-select" v-model="config.capture">
-        <option value="">{{ $t('_common.autodetect') }}</option>
-        <PlatformLayout :platform="platform">
-          <template #linux>
-            <option value="nvfbc">NvFBC</option>
-            <option value="wlr">wlroots</option>
-            <option value="kms">KMS</option>
-            <option value="x11">X11</option>
-          </template>
-          <template #windows>
-            <option value="ddx">Desktop Duplication API</option>
-            <option value="wgc">Windows.Graphics.Capture Variable Framerate</option>
-            <option value="wgcc">Windows.Graphics.Capture Constant Framerate</option>
-          </template>
-        </PlatformLayout>
-      </select>
->>>>>>> 8ac027a1
       <div class="form-text">{{ $t('config.capture_desc') }}</div>
     </div>
 
