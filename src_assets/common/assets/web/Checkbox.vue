<script setup lang="ts">
import { computed } from 'vue';
import { NCheckbox } from 'naive-ui';

const model = defineModel({ required: true });
const slots = defineSlots();
const props = defineProps({
<<<<<<< HEAD
  class: {
    type: String,
    default: '',
  },
  disabled: {
    type: Boolean,
    default: false
  },
  desc: {
    type: String,
    default: null,
  },
  id: {
    type: String,
    required: true,
  },
  label: {
    type: String,
    default: null,
  },
  localePrefix: {
    type: String,
    default: 'missing-prefix',
  },
  inverseValues: {
    type: Boolean,
    default: false,
  },
  // renamed from `default` to avoid ambiguity with slot name
  defaultValue: {
    type: undefined,
    default: null,
  },
=======
  class: { type: String, default: '' },
  desc: { type: String, default: null },
  id: { type: String, required: true },
  label: { type: String, default: null },
  localePrefix: { type: String, default: 'missing-prefix' },
  inverseValues: { type: Boolean, default: false },
  // Default backing value used to infer mapping when model is null/undefined
  default: { type: undefined, default: null },
>>>>>>> 2db473aa
});

// Add the mandatory class values
const extendedClassStr = (() => {
  const values = props.class.split(' ').filter(Boolean);
  if (!values.includes('form-check')) values.push('form-check');
  return values.join(' ');
})();

// Map an arbitrary value into a boolean-pair representation if recognizable.
// Returns null when the provided value cannot be interpreted.
function mapToBoolRepresentation(value: any) {
  if (value === true || value === false) return { possibleValues: [true, false], value };
  if (value === 1 || value === 0) return { possibleValues: [1, 0], value };

  const stringPairs = [
    ['true', 'false'],
    ['1', '0'],
    ['enabled', 'disabled'],
    ['enable', 'disable'],
    ['yes', 'no'],
    ['on', 'off'],
  ] as const;

  if (value === undefined || value === null) return null;
  const norm = String(value).toLowerCase().trim();
  for (const pair of stringPairs) {
    if (norm === pair[0] || norm === pair[1]) return { possibleValues: pair as any, value: norm };
  }
  return null;
}

// Determine the backing truthy/falsy values this checkbox should write to the model
const checkboxValues = computed(() => {
  // Prefer explicit model mapping
  const fromModel = mapToBoolRepresentation(model.value);
  if (fromModel) {
    const truthyIndex = props.inverseValues ? 1 : 0;
    const falsyIndex = props.inverseValues ? 0 : 1;
    return { truthy: fromModel.possibleValues[truthyIndex], falsy: fromModel.possibleValues[falsyIndex] };
  }
  // Fall back to provided default mapping
  const fromDefault = mapToBoolRepresentation(props.default);
  if (fromDefault) {
    const truthyIndex = props.inverseValues ? 1 : 0;
    const falsyIndex = props.inverseValues ? 0 : 1;
    return { truthy: fromDefault.possibleValues[truthyIndex], falsy: fromDefault.possibleValues[falsyIndex] };
  }
  // Final fallback is boolean mapping
  return { truthy: !props.inverseValues, falsy: !!props.inverseValues };
});

<<<<<<< HEAD
    // If model is undefined/null try the default prop if provided
  if (model.value === undefined || model.value === null) {
      const defaultParsed = mapToBoolRepresentation(props.defaultValue);
      if (defaultParsed !== null) return defaultParsed.possibleValues;
  }
=======
// Expose a real boolean for the UI, while mapping to the configured backend values
const isChecked = computed<boolean>({
  get() {
    const { truthy, falsy } = checkboxValues.value;
    const cur = model.value;
    // Treat undefined/null as default if provided
    const mapped = mapToBoolRepresentation(cur);
    if (mapped) return mapped.value === mapped.possibleValues[0] ? !props.inverseValues : !!props.inverseValues;
>>>>>>> 2db473aa

    // If model is not recognizable, try default to decide visual state
    const def = mapToBoolRepresentation(props.default);
    if (def) return def.value === def.possibleValues[0] ? !props.inverseValues : !!props.inverseValues;

    // Fallback: only true if equals our truthy literal
    return cur === truthy;
  },
  set(checked: boolean) {
    const { truthy, falsy } = checkboxValues.value;
    model.value = checked ? truthy : falsy;
  },
});

// For helper text showing what the default resolves to (enabled/disabled)
const parsedDefaultPropValue = (() => {
<<<<<<< HEAD
  const boolValues = mapToBoolRepresentation(props.defaultValue);
  if (boolValues !== null) {
    // Convert truthy to true/false.
    return boolValues.value === boolValues.possibleValues[0];
  }

  return null;
=======
  const boolValues = mapToBoolRepresentation(props.default);
  if (boolValues) return boolValues.value === boolValues.possibleValues[0];
  return null as boolean | null;
>>>>>>> 2db473aa
})();

const labelField = props.label ?? `${props.localePrefix}.${props.id}`;
const descField = props.desc ?? `${props.localePrefix}.${props.id}_desc`;
const showDesc = props.desc !== '' || Object.entries(slots).length > 0;
const showDefValue = parsedDefaultPropValue !== null;
const defValue = parsedDefaultPropValue ? '_common.enabled_def_cbox' : '_common.disabled_def_cbox';
</script>

<template>
  <div :class="extendedClassStr">
    <n-checkbox :id="props.id" v-model:checked="isChecked">
      {{ $t(labelField) }}
    </n-checkbox>
    <div v-if="showDefValue" class="mt-0 form-text">
      {{ $t(defValue) }}
    </div>
    <div v-if="showDesc" class="form-text">
      {{ $t(descField) }}
      <slot />
    </div>
  </div>
</template><|MERGE_RESOLUTION|>--- conflicted
+++ resolved
@@ -5,41 +5,6 @@
 const model = defineModel({ required: true });
 const slots = defineSlots();
 const props = defineProps({
-<<<<<<< HEAD
-  class: {
-    type: String,
-    default: '',
-  },
-  disabled: {
-    type: Boolean,
-    default: false
-  },
-  desc: {
-    type: String,
-    default: null,
-  },
-  id: {
-    type: String,
-    required: true,
-  },
-  label: {
-    type: String,
-    default: null,
-  },
-  localePrefix: {
-    type: String,
-    default: 'missing-prefix',
-  },
-  inverseValues: {
-    type: Boolean,
-    default: false,
-  },
-  // renamed from `default` to avoid ambiguity with slot name
-  defaultValue: {
-    type: undefined,
-    default: null,
-  },
-=======
   class: { type: String, default: '' },
   desc: { type: String, default: null },
   id: { type: String, required: true },
@@ -48,7 +13,6 @@
   inverseValues: { type: Boolean, default: false },
   // Default backing value used to infer mapping when model is null/undefined
   default: { type: undefined, default: null },
->>>>>>> 2db473aa
 });
 
 // Add the mandatory class values
@@ -101,13 +65,6 @@
   return { truthy: !props.inverseValues, falsy: !!props.inverseValues };
 });
 
-<<<<<<< HEAD
-    // If model is undefined/null try the default prop if provided
-  if (model.value === undefined || model.value === null) {
-      const defaultParsed = mapToBoolRepresentation(props.defaultValue);
-      if (defaultParsed !== null) return defaultParsed.possibleValues;
-  }
-=======
 // Expose a real boolean for the UI, while mapping to the configured backend values
 const isChecked = computed<boolean>({
   get() {
@@ -116,7 +73,6 @@
     // Treat undefined/null as default if provided
     const mapped = mapToBoolRepresentation(cur);
     if (mapped) return mapped.value === mapped.possibleValues[0] ? !props.inverseValues : !!props.inverseValues;
->>>>>>> 2db473aa
 
     // If model is not recognizable, try default to decide visual state
     const def = mapToBoolRepresentation(props.default);
@@ -133,19 +89,9 @@
 
 // For helper text showing what the default resolves to (enabled/disabled)
 const parsedDefaultPropValue = (() => {
-<<<<<<< HEAD
-  const boolValues = mapToBoolRepresentation(props.defaultValue);
-  if (boolValues !== null) {
-    // Convert truthy to true/false.
-    return boolValues.value === boolValues.possibleValues[0];
-  }
-
-  return null;
-=======
   const boolValues = mapToBoolRepresentation(props.default);
   if (boolValues) return boolValues.value === boolValues.possibleValues[0];
   return null as boolean | null;
->>>>>>> 2db473aa
 })();
 
 const labelField = props.label ?? `${props.localePrefix}.${props.id}`;
