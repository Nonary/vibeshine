/**
 * @file src/logging.cpp
 * @brief Definitions for logging related functions.
 */
// standard includes
#include <fstream>
#include <filesystem>
#include <iomanip>
#include <iostream>

// lib includes
#include <boost/core/null_deleter.hpp>
#include <boost/format.hpp>
#include <boost/log/attributes/clock.hpp>
#include <boost/log/common.hpp>
#include <boost/log/expressions.hpp>
#include <boost/log/sinks.hpp>
#include <boost/log/sources/severity_logger.hpp>

// local includes
#include "logging.h"

<<<<<<< HEAD
// conditional includes
#ifdef __ANDROID__
  #include <android/log.h>
#endif
#ifdef SUNSHINE_USE_DISPLAYDEVICE_LOGGING
  #include <display_device/logging.h>
#endif

#ifdef SUNSHINE_USE_FFMPEG_LOGGING
extern "C" {
#include <libavutil/log.h>
}
#endif

=======
>>>>>>> 8ac027a1
using namespace std::literals;

namespace bl = boost::log;

boost::shared_ptr<boost::log::sinks::asynchronous_sink<boost::log::sinks::text_ostream_backend>> sink;

bl::sources::severity_logger<int> verbose(0);  // Dominating output
bl::sources::severity_logger<int> debug(1);  // Follow what is happening
bl::sources::severity_logger<int> info(2);  // Should be informed about
bl::sources::severity_logger<int> warning(3);  // Strange events
bl::sources::severity_logger<int> error(4);  // Recoverable errors
bl::sources::severity_logger<int> fatal(5);  // Unrecoverable errors
#ifdef SUNSHINE_TESTS
bl::sources::severity_logger<int> tests(10);  // Automatic tests output
#endif

namespace logging {
  deinit_t::~deinit_t() {
    deinit();
  }

  void deinit() {
    log_flush();
    bl::core::get()->remove_sink(sink);
    sink.reset();
  }

  void formatter(const boost::log::record_view &view, boost::log::formatting_ostream &os) {
    constexpr const char *message = "Message";
    constexpr const char *severity = "Severity";

    auto log_level = view.attribute_values()[severity].extract<int>().get();

    std::string_view log_type;
    switch (log_level) {
      case 0:
        log_type = "Verbose: "sv;
        break;
      case 1:
        log_type = "Debug: "sv;
        break;
      case 2:
        log_type = "Info: "sv;
        break;
      case 3:
        log_type = "Warning: "sv;
        break;
      case 4:
        log_type = "Error: "sv;
        break;
      case 5:
        log_type = "Fatal: "sv;
        break;
#ifdef SUNSHINE_TESTS
      case 10:
        log_type = "Tests: "sv;
        break;
#endif
    };

    auto now = std::chrono::system_clock::now();
    auto ms = std::chrono::duration_cast<std::chrono::milliseconds>(
      now - std::chrono::time_point_cast<std::chrono::seconds>(now)
    );

    auto t = std::chrono::system_clock::to_time_t(now);
    auto lt = *std::localtime(&t);

    os << "["sv << std::put_time(&lt, "%Y-%m-%d %H:%M:%S.") << boost::format("%03u") % ms.count() << "]: "sv
       << log_type << view.attribute_values()[message].extract<std::string>();
  }

  [[nodiscard]] std::unique_ptr<deinit_t> init(int min_log_level, const std::string &log_file) {
    if (sink) {
      // Deinitialize the logging system before reinitializing it. This can probably only ever be hit in tests.
      deinit();
    }

    sink = boost::make_shared<text_sink>();

#ifndef SUNSHINE_TESTS
    boost::shared_ptr<std::ostream> stream {&std::cout, boost::null_deleter()};
    sink->locked_backend()->add_stream(stream);
#endif

    // Open the log file in binary mode and write a UTF-8 BOM to aid tools like Notepad
    // in detecting encoding when logs contain non-ASCII (e.g., game titles, paths).
    auto file_stream = boost::make_shared<std::ofstream>(log_file, std::ios::binary | std::ios::trunc);
    if (file_stream->is_open()) {
      const unsigned char bom[3] = {0xEF, 0xBB, 0xBF};
      file_stream->write(reinterpret_cast<const char *>(bom), 3);
      file_stream->flush();
    }
    sink->locked_backend()->add_stream(file_stream);
    sink->set_filter(severity >= min_log_level);
    sink->set_formatter(&formatter);

    // Flush after each log record to ensure log file contents on disk isn't stale.
    // This is particularly important when running from a Windows service.
    sink->locked_backend()->auto_flush(true);

    bl::core::get()->add_sink(sink);

    return std::make_unique<deinit_t>();
  }

<<<<<<< HEAD
  [[nodiscard]] std::unique_ptr<deinit_t> init_append(int min_log_level, const std::string &log_file) {
    if (sink) {
      deinit();
    }

#ifndef __ANDROID__
    setup_av_logging(min_log_level);
    setup_libdisplaydevice_logging(min_log_level);
#endif

    sink = boost::make_shared<text_sink>();

#ifndef SUNSHINE_TESTS
    boost::shared_ptr<std::ostream> stream {&std::cout, boost::null_deleter()};
    sink->locked_backend()->add_stream(stream);
#endif

    // Open in append mode to avoid cross-process truncation races. If the file is empty
    // (newly created), write a UTF-8 BOM once to aid detection in Notepad.
    bool should_write_bom = false;
    try {
      namespace fs = std::filesystem;
      std::error_code ec;
      auto sz = fs::exists(log_file, ec) ? fs::file_size(log_file, ec) : 0ull;
      if (ec) sz = 0ull;
      should_write_bom = (sz == 0ull);
    } catch (...) {
      should_write_bom = true; // best-effort
    }

    auto file_stream = boost::make_shared<std::ofstream>(log_file, std::ios::binary | std::ios::app);
    if (file_stream->is_open() && should_write_bom) {
      const unsigned char bom[3] = {0xEF, 0xBB, 0xBF};
      file_stream->write(reinterpret_cast<const char *>(bom), 3);
      file_stream->flush();
    }
    sink->locked_backend()->add_stream(file_stream);

    sink->set_filter(severity >= min_log_level);
    sink->set_formatter(&formatter);
    sink->locked_backend()->auto_flush(true);
    bl::core::get()->add_sink(sink);
    return std::make_unique<deinit_t>();
  }

#ifndef __ANDROID__
  #ifdef SUNSHINE_USE_FFMPEG_LOGGING
  void setup_av_logging(int min_log_level) {
    if (min_log_level >= 1) {
      av_log_set_level(AV_LOG_QUIET);
    } else {
      av_log_set_level(AV_LOG_DEBUG);
    }
    av_log_set_callback([](void *ptr, int level, const char *fmt, va_list vl) {
      static int print_prefix = 1;
      char buffer[1024];

      av_log_format_line(ptr, level, fmt, vl, buffer, sizeof(buffer), &print_prefix);
      if (level <= AV_LOG_ERROR) {
        // We print AV_LOG_FATAL at the error level. FFmpeg prints things as fatal that
        // are expected in some cases, such as lack of codec support or similar things.
        BOOST_LOG(error) << buffer;
      } else if (level <= AV_LOG_WARNING) {
        BOOST_LOG(warning) << buffer;
      } else if (level <= AV_LOG_INFO) {
        BOOST_LOG(info) << buffer;
      } else if (level <= AV_LOG_VERBOSE) {
        // AV_LOG_VERBOSE is less verbose than AV_LOG_DEBUG
        BOOST_LOG(debug) << buffer;
      } else {
        BOOST_LOG(verbose) << buffer;
      }
    });
  }
  #else
  void setup_av_logging(int) {}
  #endif

  #ifdef SUNSHINE_USE_DISPLAYDEVICE_LOGGING
  void setup_libdisplaydevice_logging(int min_log_level) {
    constexpr int min_level {static_cast<int>(display_device::Logger::LogLevel::verbose)};
    constexpr int max_level {static_cast<int>(display_device::Logger::LogLevel::fatal)};
    const auto log_level {static_cast<display_device::Logger::LogLevel>(std::min(std::max(min_level, min_log_level), max_level))};

    display_device::Logger::get().setLogLevel(log_level);
    display_device::Logger::get().setCustomCallback([](const display_device::Logger::LogLevel level, const std::string &message) {
      switch (level) {
        case display_device::Logger::LogLevel::verbose:
          BOOST_LOG(verbose) << message;
          break;
        case display_device::Logger::LogLevel::debug:
          BOOST_LOG(debug) << message;
          break;
        case display_device::Logger::LogLevel::info:
          BOOST_LOG(info) << message;
          break;
        case display_device::Logger::LogLevel::warning:
          BOOST_LOG(warning) << message;
          break;
        case display_device::Logger::LogLevel::error:
          BOOST_LOG(error) << message;
          break;
        case display_device::Logger::LogLevel::fatal:
          BOOST_LOG(fatal) << message;
          break;
      }
    });
  }
  #else
  void setup_libdisplaydevice_logging(int) {
    // No-op: tool builds may not link or include libdisplaydevice
  }
  #endif
#endif

=======
>>>>>>> 8ac027a1
  void log_flush() {
    if (sink) {
      sink->flush();
    }
  }

  void reconfigure_min_log_level(int min_log_level) {
    if (!sink) {
      return;
    }
#ifndef __ANDROID__
    setup_av_logging(min_log_level);
    setup_libdisplaydevice_logging(min_log_level);
#endif
    sink->set_filter(severity >= min_log_level);
  }

  void print_help(const char *name) {
    std::cout
      << "Usage: "sv << name << " [options] [/path/to/configuration_file] [--cmd]"sv << std::endl
      << "    Any configurable option can be overwritten with: \"name=value\""sv << std::endl
      << std::endl
      << "    Note: The configuration will be created if it doesn't exist."sv << std::endl
      << std::endl
      << "    --help                    | print help"sv << std::endl
      << "    --creds username password | set user credentials for the Web manager"sv << std::endl
      << "    --version                 | print the version of sunshine"sv << std::endl
      << std::endl
      << "    flags"sv << std::endl
      << "        -0 | Read PIN from stdin"sv << std::endl
      << "        -1 | Do not load previously saved state and do retain any state after shutdown"sv << std::endl
      << "           | Effectively starting as if for the first time without overwriting any pairings with your devices"sv << std::endl
      << "        -2 | Force replacement of headers in video stream"sv << std::endl
      << "        -p | Enable/Disable UPnP"sv << std::endl
      << std::endl;
  }

  std::string bracket(const std::string &input) {
    return "["s + input + "]"s;
  }

  std::wstring bracket(const std::wstring &input) {
    return L"["s + input + L"]"s;
  }

}  // namespace logging<|MERGE_RESOLUTION|>--- conflicted
+++ resolved
@@ -20,23 +20,7 @@
 // local includes
 #include "logging.h"
 
-<<<<<<< HEAD
-// conditional includes
-#ifdef __ANDROID__
-  #include <android/log.h>
-#endif
-#ifdef SUNSHINE_USE_DISPLAYDEVICE_LOGGING
-  #include <display_device/logging.h>
-#endif
-
-#ifdef SUNSHINE_USE_FFMPEG_LOGGING
-extern "C" {
-#include <libavutil/log.h>
-}
-#endif
-
-=======
->>>>>>> 8ac027a1
+ 
 using namespace std::literals;
 
 namespace bl = boost::log;
@@ -143,13 +127,12 @@
     return std::make_unique<deinit_t>();
   }
 
-<<<<<<< HEAD
   [[nodiscard]] std::unique_ptr<deinit_t> init_append(int min_log_level, const std::string &log_file) {
     if (sink) {
       deinit();
     }
 
-#ifndef __ANDROID__
+#if !defined(__ANDROID__) && !defined(SUNSHINE_EXTERNAL_PROCESS)
     setup_av_logging(min_log_level);
     setup_libdisplaydevice_logging(min_log_level);
 #endif
@@ -189,78 +172,9 @@
     return std::make_unique<deinit_t>();
   }
 
-#ifndef __ANDROID__
-  #ifdef SUNSHINE_USE_FFMPEG_LOGGING
-  void setup_av_logging(int min_log_level) {
-    if (min_log_level >= 1) {
-      av_log_set_level(AV_LOG_QUIET);
-    } else {
-      av_log_set_level(AV_LOG_DEBUG);
-    }
-    av_log_set_callback([](void *ptr, int level, const char *fmt, va_list vl) {
-      static int print_prefix = 1;
-      char buffer[1024];
-
-      av_log_format_line(ptr, level, fmt, vl, buffer, sizeof(buffer), &print_prefix);
-      if (level <= AV_LOG_ERROR) {
-        // We print AV_LOG_FATAL at the error level. FFmpeg prints things as fatal that
-        // are expected in some cases, such as lack of codec support or similar things.
-        BOOST_LOG(error) << buffer;
-      } else if (level <= AV_LOG_WARNING) {
-        BOOST_LOG(warning) << buffer;
-      } else if (level <= AV_LOG_INFO) {
-        BOOST_LOG(info) << buffer;
-      } else if (level <= AV_LOG_VERBOSE) {
-        // AV_LOG_VERBOSE is less verbose than AV_LOG_DEBUG
-        BOOST_LOG(debug) << buffer;
-      } else {
-        BOOST_LOG(verbose) << buffer;
-      }
-    });
-  }
-  #else
-  void setup_av_logging(int) {}
-  #endif
-
-  #ifdef SUNSHINE_USE_DISPLAYDEVICE_LOGGING
-  void setup_libdisplaydevice_logging(int min_log_level) {
-    constexpr int min_level {static_cast<int>(display_device::Logger::LogLevel::verbose)};
-    constexpr int max_level {static_cast<int>(display_device::Logger::LogLevel::fatal)};
-    const auto log_level {static_cast<display_device::Logger::LogLevel>(std::min(std::max(min_level, min_log_level), max_level))};
-
-    display_device::Logger::get().setLogLevel(log_level);
-    display_device::Logger::get().setCustomCallback([](const display_device::Logger::LogLevel level, const std::string &message) {
-      switch (level) {
-        case display_device::Logger::LogLevel::verbose:
-          BOOST_LOG(verbose) << message;
-          break;
-        case display_device::Logger::LogLevel::debug:
-          BOOST_LOG(debug) << message;
-          break;
-        case display_device::Logger::LogLevel::info:
-          BOOST_LOG(info) << message;
-          break;
-        case display_device::Logger::LogLevel::warning:
-          BOOST_LOG(warning) << message;
-          break;
-        case display_device::Logger::LogLevel::error:
-          BOOST_LOG(error) << message;
-          break;
-        case display_device::Logger::LogLevel::fatal:
-          BOOST_LOG(fatal) << message;
-          break;
-      }
-    });
-  }
-  #else
-  void setup_libdisplaydevice_logging(int) {
-    // No-op: tool builds may not link or include libdisplaydevice
-  }
-  #endif
-#endif
-
-=======
->>>>>>> 8ac027a1
+ 
+
+ 
   void log_flush() {
     if (sink) {
       sink->flush();
@@ -271,7 +185,7 @@
     if (!sink) {
       return;
     }
-#ifndef __ANDROID__
+#if !defined(__ANDROID__) && !defined(SUNSHINE_EXTERNAL_PROCESS)
     setup_av_logging(min_log_level);
     setup_libdisplaydevice_logging(min_log_level);
 #endif
