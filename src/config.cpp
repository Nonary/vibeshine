--- conflicted
+++ resolved
@@ -1476,7 +1476,6 @@
     return 0;
   }
 
-<<<<<<< HEAD
   // Hot-reload manager
   namespace {
     std::atomic<bool> g_deferred_reload {false};
@@ -1518,78 +1517,6 @@
     // Single-shot winner clears the flag and applies atomically.
     if (rtsp_stream::session_count() == 0 && g_deferred_reload.exchange(false, std::memory_order_acq_rel)) {
       apply_config_now();
-=======
-  // Keys that affect streaming parameters and must be deferred if sessions are active
-  static const std::set<std::string> kDeferredKeys = {
-    // encoder/capture backends and GPU/display specifics
-    "encoder", "capture", "adapter_name", "output_name",
-    // codec modes and encoder knobs
-    "hevc_mode", "av1_mode", "nvenc_preset", "nvenc_twopass", "nvenc_spatial_aq", "nvenc_vbv_increase",
-    "nvenc_realtime_hags", "nvenc_latency_over_power", "nvenc_opengl_vulkan_on_dxgi", "nvenc_h264_cavlc",
-    "qsv_preset", "qsv_coder", "qsv_slow_hevc",
-    "amd_usage", "amd_rc", "amd_enforce_hrd", "amd_quality", "amd_preanalysis", "amd_vbaq", "amd_coder",
-    "vt_coder", "vt_software", "vt_realtime",
-    "vaapi_strict_rc_buffer",
-    // video quality/bitrate shaping
-    "qp", "min_threads", "max_bitrate", "minimum_fps_target",
-    // display device runtime behavior that is tied to stream lifecycle
-    "dd_configuration_option", "dd_resolution_option", "dd_manual_resolution",
-    "dd_refresh_rate_option", "dd_manual_refresh_rate", "dd_hdr_option",
-    "dd_mode_remapping", "dd_wa_hdr_toggle_delay",
-    // network stream crypto that affects negotiation
-    "lan_encryption_mode", "wan_encryption_mode", "fec_percentage"
-  };
-
-  void apply_or_defer(std::unordered_map<std::string, std::string> &&vars,
-                      std::vector<std::string> &applied_keys,
-                      std::vector<std::string> &deferred_keys) {
-    // Partition vars into immediate and deferred based on active sessions
-    const bool has_active_sessions = (rtsp_stream::session_count() > 0);
-
-    if (!has_active_sessions) {
-      apply_config(std::move(vars));
-      for (auto &kv : modified_config_settings) {
-        applied_keys.push_back(kv.first);
-      }
-      return;
-    }
-
-    std::unordered_map<std::string, std::string> immediate;
-    std::unordered_map<std::string, std::string> deferred;
-    for (auto &kv : vars) {
-      if (kDeferredKeys.count(kv.first)) {
-        deferred.emplace(kv);
-      } else {
-        immediate.emplace(kv);
-      }
-    }
-
-    if (!immediate.empty()) {
-      // capture applied key names before move
-      std::vector<std::string> immediate_keys;
-      immediate_keys.reserve(immediate.size());
-      for (auto &kv : immediate) immediate_keys.push_back(kv.first);
-      apply_config(std::move(immediate));
-      for (auto &k : immediate_keys) applied_keys.push_back(k);
-    }
-
-    // Store/merge deferred settings to be applied when sessions end
-    for (auto &kv : deferred) {
-      pending_config_settings[kv.first] = kv.second;
-      deferred_keys.push_back(kv.first);
-      BOOST_LOG(info) << "config: deferring until next session end: '"sv << kv.first << "' = "sv << kv.second;
-    }
-  }
-
-  void apply_pending_if_idle() {
-  // Only apply deferred settings when truly idle: no active sessions and no running app
-  if (rtsp_stream::session_count() == 0 && proc::proc.running() == 0 && !pending_config_settings.empty()) {
-      // move out to avoid iterator invalidation
-      auto vars = std::move(pending_config_settings);
-      pending_config_settings.clear();
-      BOOST_LOG(info) << "config: applying deferred settings ("sv << vars.size() << ") now that no sessions are active"sv;
-      apply_config(std::move(vars));
->>>>>>> 828d891d
     }
   }
 }  // namespace config