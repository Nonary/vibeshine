/**
 * @file src/platform/windows/misc.h
 * @brief Miscellaneous declarations for Windows.
 */
#pragma once

// standard includes
#include <chrono>
#include <functional>
#include <string_view>
<<<<<<< HEAD
=======
#include <functional>
>>>>>>> aaf9e65d
#include <system_error>

// platform includes
#include <Windows.h>
#include <winnt.h>

namespace platf {
  void print_status(const std::string_view &prefix, HRESULT status);
  HDESK syncThreadDesktop();

  int64_t qpc_counter();

  std::chrono::nanoseconds qpc_time_difference(int64_t performance_counter1, int64_t performance_counter2);

  /**
   * @brief Convert a UTF-8 string into a UTF-16 wide string.
   * @param string The UTF-8 string.
   * @return The converted UTF-16 wide string.
   */
  std::wstring from_utf8(const std::string &string);

  /**
   * @brief Convert a UTF-16 wide string into a UTF-8 string.
   * @param string The UTF-16 wide string.
   * @return The converted UTF-8 string.
   */
  std::string to_utf8(const std::wstring &string);

<<<<<<< HEAD
  /**
   * @brief Check if the current process is running with system-level privileges.
   * @return `true` if the current process has system-level privileges, `false` otherwise.
   */
=======

  // Additional helpers used by configuration HTTP to safely access user resources
>>>>>>> aaf9e65d
  bool is_running_as_system();

  /**
   * @brief Launch a process with user impersonation (for use when running as SYSTEM).
   * @param elevated Specify whether to elevate the process.
   * @param cmd The command to run.
   * @param start_dir The working directory for the new process.
   * @param creation_flags The creation flags for CreateProcess().
   * @param startup_info The startup info structure for the new process.
   * @param process_info The process information structure to receive results.
   * @param ec A reference to an error code that will store any error that occurred.
   * @return `true` if the process was launched successfully, `false` otherwise.
   */
  bool launch_process_with_impersonation(bool elevated, const std::string &cmd, const std::wstring &start_dir, DWORD creation_flags, STARTUPINFOEXW &startup_info, PROCESS_INFORMATION &process_info, std::error_code &ec);

  /**
   * @brief Launch a process without impersonation (for use when running as regular user).
   * @param cmd The command to run.
   * @param start_dir The working directory for the new process.
   * @param creation_flags The creation flags for CreateProcess().
   * @param startup_info The startup info structure for the new process.
   * @param process_info The process information structure to receive results.
   * @param ec A reference to an error code that will store any error that occurred.
   * @return `true` if the process was launched successfully, `false` otherwise.
   */
  bool launch_process_without_impersonation(const std::string &cmd, const std::wstring &start_dir, DWORD creation_flags, STARTUPINFOEXW &startup_info, PROCESS_INFORMATION &process_info, std::error_code &ec);

  /**
   * @brief Create a `STARTUPINFOEXW` structure for launching a process.
   * @param file A pointer to a `FILE` object that will be used as the standard output and error for the new process, or null if not needed.
   * @param job A job object handle to insert the new process into. This pointer must remain valid for the life of this startup info!
   * @param ec A reference to a `std::error_code` object that will store any error that occurred during the creation of the structure.
   * @return A structure that contains information about how to launch the new process.
   */
  STARTUPINFOEXW create_startup_info(FILE *file, HANDLE *job, std::error_code &ec);

  /**
   * @brief Free the attribute list allocated in create_startup_info.
   * @param list The attribute list to free.
   */
  void free_proc_thread_attr_list(LPPROC_THREAD_ATTRIBUTE_LIST list);

  /**
   * @brief Obtain the current sessions user's primary token with elevated privileges.
   * @return The user's token. If user has admin capability it will be elevated, otherwise it will be a limited token. On error, `nullptr`.
   */
  HANDLE retrieve_users_token(bool elevated);

  /**
   * @brief Impersonate the current user for the lifetime of the callback.
   * @param user_token The token to impersonate.
   * @param callback Function executed under impersonation.
   * @return std::error_code describing an error, if any.
   */
  std::error_code impersonate_current_user(HANDLE user_token, std::function<void()> callback);

  /**
<<<<<<< HEAD
   * @brief Retrieves the parent process ID of the current process.
   *
   * @return DWORD The process ID of the parent process, or 0 if the parent could not be determined.
   */
  DWORD get_parent_process_id();
  /**
   * @brief Retrieves the parent process ID of the specified process.
   *
   * @param process_id The process ID of the process whose parent process ID is to be retrieved.
   * @return DWORD The process ID of the parent process, or 0 if the parent could not be determined.
   */
  DWORD get_parent_process_id(DWORD process_id);

=======
   * @brief Override per-user predefined registry keys (HKCU, HKCR) for the given token.
   * @param token Primary user token to use for HKCU/HKCR views, or nullptr to restore defaults.
   * @return true on success.
   */
  bool override_per_user_predefined_keys(HANDLE token);
>>>>>>> aaf9e65d
}  // namespace platf<|MERGE_RESOLUTION|>--- conflicted
+++ resolved
@@ -8,10 +8,7 @@
 #include <chrono>
 #include <functional>
 #include <string_view>
-<<<<<<< HEAD
-=======
 #include <functional>
->>>>>>> aaf9e65d
 #include <system_error>
 
 // platform includes
@@ -40,15 +37,10 @@
    */
   std::string to_utf8(const std::wstring &string);
 
-<<<<<<< HEAD
   /**
    * @brief Check if the current process is running with system-level privileges.
    * @return `true` if the current process has system-level privileges, `false` otherwise.
    */
-=======
-
-  // Additional helpers used by configuration HTTP to safely access user resources
->>>>>>> aaf9e65d
   bool is_running_as_system();
 
   /**
@@ -106,7 +98,6 @@
   std::error_code impersonate_current_user(HANDLE user_token, std::function<void()> callback);
 
   /**
-<<<<<<< HEAD
    * @brief Retrieves the parent process ID of the current process.
    *
    * @return DWORD The process ID of the parent process, or 0 if the parent could not be determined.
@@ -120,11 +111,11 @@
    */
   DWORD get_parent_process_id(DWORD process_id);
 
-=======
+
+  /**
    * @brief Override per-user predefined registry keys (HKCU, HKCR) for the given token.
    * @param token Primary user token to use for HKCU/HKCR views, or nullptr to restore defaults.
    * @return true on success.
    */
   bool override_per_user_predefined_keys(HANDLE token);
->>>>>>> aaf9e65d
 }  // namespace platf