--- conflicted
+++ resolved
@@ -10,12 +10,9 @@
 #include <map>
 #include <set>
 #include <string>
-<<<<<<< HEAD
 #include <unordered_map>
-=======
 // third-party includes
 #include <nlohmann/json.hpp>
->>>>>>> 828d891d
 
 // local includes
 #include "http_auth.h"
@@ -31,17 +28,18 @@
 
   constexpr auto PORT_HTTPS = 1;
   void start();
-<<<<<<< HEAD
 
+  // Token scopes for API tokens used by tests and UI
   enum class TokenScope {
-  Read,  ///< Read-only scope: allows GET/HEAD style operations
-  Write  ///< Read-write scope: allows modifying operations (POST/PUT/DELETE)
+    Read,  ///< Read-only scope: allows GET/HEAD style operations
+    Write  ///< Read-write scope: allows modifying operations (POST/PUT/DELETE)
   };
 
-  // Authentication functions
+  // Authentication helpers
   AuthResult check_auth(const req_https_t &request);
   bool authenticate(resp_https_t response, req_https_t request);
 
+  // Token scope helpers
   TokenScope scope_from_string(std::string_view s);
   std::string scope_to_string(TokenScope scope);
 
@@ -55,33 +53,10 @@
   void getLoginPage(resp_https_t response, req_https_t request);
   void getSpaEntry(resp_https_t response, req_https_t request);
 
-}  // namespace confighttp
-
-// mime types map
-const std::map<std::string, std::string> mime_types = {
-  {"css", "text/css"},
-  {"gif", "image/gif"},
-  {"htm", "text/html"},
-  {"html", "text/html"},
-  {"ico", "image/x-icon"},
-  {"jpeg", "image/jpeg"},
-  {"jpg", "image/jpeg"},
-  {"js", "application/javascript"},
-  {"json", "application/json"},
-  {"png", "image/png"},
-  {"svg", "image/svg+xml"},
-  {"ttf", "font/ttf"},
-  {"txt", "text/plain"},
-  {"woff2", "font/woff2"},
-  {"xml", "text/xml"},
-  {"webmanifest", "application/manifest+json"},
-};
-=======
   // Writes the apps file and refreshes the client-visible app cache/list
   // Sorts entries by name for a stable UI.
   bool refresh_client_apps_cache(nlohmann::json &file_tree);
 }  // namespace confighttp
 
 // mime types map (defined in confighttp.cpp)
-namespace confighttp { extern const std::map<std::string, std::string> mime_types; }
->>>>>>> 828d891d
+namespace confighttp { extern const std::map<std::string, std::string> mime_types; }