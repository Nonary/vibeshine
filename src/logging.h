--- conflicted
+++ resolved
@@ -60,7 +60,6 @@
   [[nodiscard]] std::unique_ptr<deinit_t> init(int min_log_level, const std::string &log_file);
 
   /**
-<<<<<<< HEAD
    * @brief Setup AV logging.
    * @param min_log_level The log level.
    */
@@ -76,8 +75,6 @@
   void reconfigure_min_log_level(int min_log_level);
 
   /**
-=======
->>>>>>> 8ac027a1
    * @brief Flush the log.
    * @examples
    * log_flush();
