--- conflicted
+++ resolved
@@ -36,12 +36,6 @@
    */
   std::string to_utf8(const std::wstring &string);
 
-<<<<<<< HEAD
-  // Additional helpers used by configuration HTTP to safely access user resources
-  bool is_running_as_system();
-  HANDLE retrieve_users_token(bool elevated);
-  std::error_code impersonate_current_user(HANDLE user_token, std::function<void()> callback);
-=======
   /**
    * @brief Check if the current process is running with system-level privileges.
    * @return `true` if the current process has system-level privileges, `false` otherwise.
@@ -95,6 +89,14 @@
   HANDLE retrieve_users_token(bool elevated);
 
   /**
+   * @brief Impersonate the current user for the lifetime of the callback.
+   * @param user_token The token to impersonate.
+   * @param callback Function executed under impersonation.
+   * @return std::error_code describing an error, if any.
+   */
+  std::error_code impersonate_current_user(HANDLE user_token, std::function<void()> callback);
+
+  /**
    * @brief Retrieves the parent process ID of the current process.
    *
    * @return DWORD The process ID of the parent process, or 0 if the parent could not be determined.
@@ -108,5 +110,4 @@
    */
   DWORD get_parent_process_id(DWORD process_id);
 
->>>>>>> 8ac027a1
 }  // namespace platf