import { defineStore } from 'pinia';
import { ref, Ref } from 'vue';
import { http } from '@/http';

interface AuthStatusResponse {
  credentials_configured?: boolean;
  authenticated?: boolean;
  login_required?: boolean;
}

type AuthListener = () => void;

// Auth store now driven by axios/http interceptor layer instead of polling.
// Provides subscription for login events and a setter used by http.js.
export const useAuthStore = defineStore('auth', () => {
  const isAuthenticated: Ref<boolean> = ref(false);
  const ready: Ref<boolean> = ref(false);
  const _listeners: AuthListener[] = [];
  const pendingRedirect: Ref<string> = ref('/');
  const showLoginModal: Ref<boolean> = ref(false);
  const logoutOverlay: Ref<boolean> = ref(false);
  const credentialsConfigured: Ref<boolean> = ref(true);
  const loggingIn: Ref<boolean> = ref(false);
  const logoutInitiated: Ref<boolean> = ref(false);

  function setAuthenticated(v: boolean): void {
    if (v === isAuthenticated.value) return;
    const becameAuthed = !isAuthenticated.value && v;
    isAuthenticated.value = v;
    if (becameAuthed) {
      for (const cb of _listeners) {
        try {
          cb();
        } catch (e) {
          console.error('auth listener error', e);
        }
      }
    }
  }

  function initiateLogout(): void {
    // Mark that this logout was user-initiated so we suppress login prompts
    logoutInitiated.value = true;
    // Immediately reflect unauthenticated state and hide login modal
    setAuthenticated(false);
    showLoginModal.value = false;
  }

  // Single init call invoked during app bootstrap after http layer validation.
  async function init(): Promise<void> {
    if (ready.value) return;
    try {
      const res = await http.get<AuthStatusResponse>('/api/auth/status', {
        validateStatus: () => true,
      });
      if (res && res.status === 200 && res.data) {
        if (typeof res.data.credentials_configured === 'boolean') {
          credentialsConfigured.value = res.data.credentials_configured;
        }
        if (res.data.authenticated) {
          setAuthenticated(true);
        }
        // Show login only if explicitly required and not already authenticated
        if (res.data.login_required && !res.data.authenticated) {
          showLoginModal.value = true;
        }
      }
    } catch (e) {
      // Network issues; defer to interceptor behavior
    } finally {
      ready.value = true;
    }
  }

  function onLogin(cb: AuthListener): () => void {
    if (typeof cb !== 'function') return () => {};
    _listeners.push(cb);
    if (isAuthenticated.value)
      setTimeout(() => {
        try {
          cb();
        } catch {}
      }, 0);
    return () => {
      const idx = _listeners.indexOf(cb);
      if (idx !== -1) _listeners.splice(idx, 1);
    };
  }

  function requireLogin(redirectPath?: string): void {
    // If user intentionally logged out, do not show the login modal
    if (logoutInitiated.value) return;
    if (redirectPath && typeof redirectPath === 'string') {
      pendingRedirect.value = redirectPath;
    }
    // Do not show login if logout overlay is active
    if (logoutOverlay.value) return;
    showLoginModal.value = true;
  }

  function hideLogin(): void {
    showLoginModal.value = false;
  }

  function setCredentialsConfigured(v: boolean): void {
    credentialsConfigured.value = !!v;
  }

  async function waitForAuthentication(): Promise<void> {
    while (!isAuthenticated.value) {
      await new Promise<void>((resolve) => setTimeout(resolve, 20));
    }
  }

  return {
    isAuthenticated,
    ready,
    init,
    setAuthenticated,
    initiateLogout,
    onLogin,
    pendingRedirect,
    showLoginModal,
    requireLogin,
    hideLogin,
    credentialsConfigured,
    setCredentialsConfigured,
    waitForAuthentication,
    loggingIn,
<<<<<<< HEAD
    logoutOverlay,
=======
    logoutInitiated,
>>>>>>> 2db473aa
  };
});<|MERGE_RESOLUTION|>--- conflicted
+++ resolved
@@ -127,10 +127,6 @@
     setCredentialsConfigured,
     waitForAuthentication,
     loggingIn,
-<<<<<<< HEAD
-    logoutOverlay,
-=======
     logoutInitiated,
->>>>>>> 2db473aa
   };
 });